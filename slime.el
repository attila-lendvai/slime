;;; -*- mode: emacs-lisp; mode: outline-minor; outline-regexp: ";;;;*"; indent-tabs-mode: nil -*-
;; slime.el -- Superior Lisp Interaction Mode for Emacs
;;; License
;;     Copyright (C) 2003  Eric Marsden, Luke Gorrie, Helmut Eller
;;
;;     This program is free software; you can redistribute it and/or
;;     modify it under the terms of the GNU General Public License as
;;     published by the Free Software Foundation; either version 2 of
;;     the License, or (at your option) any later version.
;;     
;;     This program is distributed in the hope that it will be useful,
;;     but WITHOUT ANY WARRANTY; without even the implied warranty of
;;     MERCHANTABILITY or FITNESS FOR A PARTICULAR PURPOSE. See the
;;     GNU General Public License for more details.
;;     
;;     You should have received a copy of the GNU General Public
;;     License along with this program; if not, write to the Free
;;     Software Foundation, Inc., 59 Temple Place - Suite 330, Boston,
;;     MA 02111-1307, USA.


;;; Commentary

;; This minor mode extends Lisp-Mode with CMUCL-specific features.
;; The features can be summarised thusly:
;;
;;   Separate control channel for communication with CMUCL, similar to
;;   Hemlock. This is used to implement other features, rather than
;;   talking to the Lisp listener "in-band".
;;
;;   Compiler notes and warnings are visually annotated in the source
;;   buffer. Commands are provided for inspecting and navigating
;;   between notes.
;;
;;   Comforts familiar from ILISP and Emacs Lisp: completion of
;;   symbols, automatic display of arglists in function calls,
;;   TAGS-like definition finding, Lisp evaluation, online
;;   documentation, etc.
;;
;;   Common Lisp debugger interface.
;;
;; The goal is to make Emacs support CMU Common Lisp as well as it
;; supports Emacs Lisp. The strategy is to take maximum advantage of
;; all CMUCL features and hooks, portability be damned to hades.
;;
;; Compatibility with other Common Lisps is not an immediate
;; goal. SBCL support would be highly desirable in the future.
;;
;; SLIME is compatible with GNU Emacs 20 and 21, and XEmacs 21.
;; Development copies may have temporary have portability bugs.


;;; Dependencies, major global variables and constants

(eval-and-compile
  (require 'cl)
  (unless (fboundp 'define-minor-mode)
    (require 'easy-mmode)
    (defalias 'define-minor-mode 'easy-mmode-define-minor-mode)))
(require 'inf-lisp)
(require 'pp)
(require 'hideshow)
(require 'hyperspec)
(require 'font-lock)
(when (featurep 'xemacs)
  (require 'overlay))
(require 'easymenu)

(defvar slime-path
  (let ((path (locate-library "slime")))
    (and path (file-name-directory path)))
  "Directory containing the Slime package.
This is used to load the supporting Common Lisp library, Swank.
The default value is automatically computed from the location of the
Emacs Lisp package.")

(defvar slime-swank-connection-retries nil
  "Number of times to try connecting to the Swank server before aborting.
Nil means never give up.")

(defvar slime-backend "swank-loader"
  "The name of the Lisp file implementing the Swank server.")

(make-variable-buffer-local
 (defvar slime-buffer-package nil
   "The Lisp package associated with the current buffer.
Don't access this value directly in a program. Call the function with
the same name instead."))

(defvar slime-dont-prompt nil
  "When true, don't prompt the user for input during startup.
This is used for batch-mode testing.")

(defvar slime-truncate-lines t
  "When true, set `truncate-lines' in certain popup buffers.
This applies to buffers that present lines as rows of data, such as
debugger backtraces and apropos listings.")

(defvar slime-global-debugger-hook nil
  "When true, install the SLIME debugger hook globally in Lisp.

This means the SLIME debugger will be used for all errors occuring in
Lisp, not just those occuring during RPCs.")

(defvar slime-multiprocessing nil
  "When true, enable multiprocessing in Lisp.")

(defvar slime-translate-to-lisp-filename-function 'identity
  "Function to use for translating Emacs filenames to Lisp filenames.

The function recieves a string as argument and should return string.")

(defvar slime-translate-from-lisp-filename-function 'identity
  "Function to use for translating Lisp filenames to Emacs filenames.
See also `slime-translate-to-lisp-filename-function'.")


;;; Customize group

(defgroup slime nil
  "Interfaction with the Superior Lisp Environment."
  :prefix "slime-"
  :group 'applications)

;; XEmacs wants underline to be a boolean.
(defun slime-underline-color (underline)
  (cond ((featurep 'xemacs) (if underline t nil))
        (t underline)))
    
(defface slime-error-face
  `((((class color) (background light))
     (:underline ,(slime-underline-color "red")))
    (((class color) (background dark))
     (:underline ,(slime-underline-color "red")))
    (t (:underline t)))
  "Face for errors from the compiler."
  :group 'slime)

(defface slime-warning-face
  `((((class color) (background light))
     (:underline ,(slime-underline-color "orange")))
    (((class color) (background dark))
     (:underline ,(slime-underline-color "coral")))
    (t (:underline t)))
  "Face for warnings from the compiler."
  :group 'slime)

(defface slime-style-warning-face
  `((((class color) (background light))
     (:underline ,(slime-underline-color "brown")))
    (((class color) (background dark))
     (:underline ,(slime-underline-color "gold")))
    (t (:underline t)))
  "Face for style-warnings from the compiler."
  :group 'slime)

(defface slime-note-face
  `((((class color) (background light))
     (:underline ,(slime-underline-color "brown4")))
    (((class color) (background dark))
     (:underline ,(slime-underline-color "light goldenrod")))
    (t (:underline t)))
  "Face for notes from the compiler."
  :group 'slime)

(defun slime-face-inheritance-possible-p ()
  (assq :inherit custom-face-attributes))

(defface slime-highlight-face
  (cond ((slime-face-inheritance-possible-p)
         '((t (:inherit highlight :underline nil))))
        (t 
         '((((class color) (background light))
            (:background "darkseagreen2"))
           (((class color) (background dark))
            (:background "darkolivegreen"))
           (t (:inverse-video t)))))
  "Face for compiler notes while selected."
  :group 'slime)

(defface slime-repl-output-face
  `((t (:inherit font-lock-string-face)))
  "Face for Lisp output in the SLIME REPL."
  :group 'slime)

(defface slime-repl-input-face
  '((t (:bold t)))
  "Face for previous input in the SLIME REPL."
  :group 'slime)

;; inspector
;; Try  '(slime-inspector-label-face ((t (:weight bold))))
;;      '(slime-inspector-topline-face ((t (:foreground "brown" :weight bold :height 1.2))))
;;      '(slime-inspector-type-face ((t (:foreground "DarkRed" :weight bold))))

(defface slime-inspector-topline-face
  '((t ()))
  "Face for top line describing object."
  :group 'slime)

(defface slime-inspector-label-face
  '((t ()))
  "Face for labels in the inspector."
  :group 'slime)

(defface slime-inspector-value-face
  '((t ()))
  "Face for things which can themselves be inspected."
  :group 'slime)

(defface slime-inspector-type-face
  '((t ()))
  "Face for type description in inspector."
  :group 'slime)

(defgroup slime-debugger nil
  "Backtrace options and fontification."
  :prefix "sldb-"
  :group 'slime)

(defmacro def-sldb-face (name description &optional default)
  (let ((facename (intern (format "sldb-%s-face" (symbol-name name)))))
    `(defface ,facename
      '((t ,default))
      ,(format "Face for %s." description)
      :group 'sldb)))

(defcustom sldb-enable-styled-backtrace t "Enable faces in slime backtrace" 
  :type '(choice 
	  (const :tag "Enable" t)
	  (const :tag "Disable" nil))
  :group 'sldb)

(defcustom sldb-show-catch-tags t "Show catch tags in frames" 
  :type '(choice 
	  (const :tag "Show" t)
	  (const :tag "Don't show" nil))
  :group 'sldb)

(def-sldb-face topline "top line describing error"
  (:bold t))
(def-sldb-face condition "condition class"
  (:bold t))
(def-sldb-face section "labels for major sections of backtrace")
(def-sldb-face frame-label "Backtrace frame number")
(def-sldb-face restart-type "restart types"
  (:bold t))
(def-sldb-face restart "restart descriptions")
(def-sldb-face restart-number "restart numbers (correspond to keystrokes to invoke)"
  (:bold t))
(def-sldb-face frame-line "function names and arguments in backtrace")
(def-sldb-face detailed-frame-line "function names and arguments in backtrace for detailed frame")
(def-sldb-face local-name "label for local variable")
(def-sldb-face local-value "local variable values")
(def-sldb-face catch-tag "catch tags")


;;; Minor modes

(define-minor-mode slime-mode
  "\\<slime-mode-map>
SLIME: The Superior Lisp Interaction Mode for Emacs (minor-mode).

Commands to compile the current buffer's source file and visually
highlight any resulting compiler notes and warnings:
\\[slime-compile-and-load-file]	- Compile and load the current buffer's file.
\\[slime-compile-file]	- Compile (but not load) the current buffer's file.
\\[slime-compile-defun]	- Compile the top-level form at point.

Commands for visiting compiler notes:
\\[slime-next-note]	- Goto the next form with a compiler note.
\\[slime-previous-note]	- Goto the previous form with a compiler note.
\\[slime-remove-notes]	- Remove compiler-note annotations in buffer.

Finding definitions:
\\[slime-edit-fdefinition]	- Edit the definition of the function called at point.
\\[slime-pop-find-definition-stack]	- Pop the definition stack to go back from a definition.

Programming aids:
\\[slime-complete-symbol]	- Complete the Lisp symbol at point. (Also M-TAB.)
\\[slime-macroexpand-1]	- Macroexpand once.
\\[slime-macroexpand-all]	- Macroexpand all.

Cross-referencing (see CMUCL manual):
\\[slime-who-calls]	- WHO-CALLS a function.
\\[slime-who-references]	- WHO-REFERENCES a global variable.
\\[slime-who-sets]	- WHO-SETS a global variable.
\\[slime-who-binds]	- WHO-BINDS a global variable.
\\[slime-who-macroexpands]	- WHO-MACROEXPANDS a macro.
C-M-.		- Goto the next reference source location. (Also C-c C-SPC)

Documentation commands:
\\[slime-describe-symbol]	- Describe symbol.
\\[slime-apropos]	- Apropos search.
\\[slime-disassemble-symbol]	- Disassemble a function.

Evaluation commands:
\\[slime-eval-defun]	- Evaluate top-level from containing point.
\\[slime-eval-last-expression]	- Evaluate sexp before point.
\\[slime-pprint-eval-last-expression]	- Evaluate sexp before point, pretty-print result.

\\{slime-mode-map}"
  nil
  nil
  ;; Fake binding to coax `define-minor-mode' to create the keymap
  '((" " 'undefined)))


;;;;; inferior-slime-mode
(define-minor-mode inferior-slime-mode
  "\\<slime-mode-map>
Inferior SLIME mode: The Inferior Superior Lisp Mode for Emacs.

This mode is intended for use with `inferior-lisp-mode'. It provides a
subset of the bindings from `slime-mode'.

\\{inferior-slime-mode-map}"
  nil
  nil
  ;; Fake binding to coax `define-minor-mode' to create the keymap
  '((" " 'undefined)))

;; Setup the mode-line to say when we're in slime-mode, and which CL
;; package we think the current buffer belongs to.
(add-to-list 'minor-mode-alist
             '(slime-mode
               (" Slime"
		((slime-buffer-package (":" slime-buffer-package) "")
		 slime-state-name))))

(add-to-list 'minor-mode-alist
             '(inferior-slime-mode
               (" Inf-Slime"
		((slime-buffer-package (":" slime-buffer-package) "")
		 slime-state-name))))

(defun inferior-slime-return ()
  "Handle the return key in the inferior-lisp buffer.
The current input should only be sent if a whole expression has been
entered, i.e. the parenthesis are matched.

A prefix argument disables this behaviour."
  (interactive)
  (if (or current-prefix-arg (inferior-slime-input-complete-p))
      (comint-send-input)
    (insert "\n")
    (inferior-slime-indent-line)))

(defun inferior-slime-indent-line ()
  "Indent the current line, ignoring everything before the prompt."
  (interactive)
  (save-restriction
    (let ((indent-start
           (save-excursion
             (goto-char (process-mark (get-buffer-process (current-buffer))))
             (let ((inhibit-field-text-motion t))
               (beginning-of-line 1))
             (point))))
      (narrow-to-region indent-start (point-max)))
    (lisp-indent-line)))

(defun slime-input-complete-p (start end)
  "Return t if the region from START to END contains a complete sexp."
  (save-excursion
    (goto-char start)
    (cond ((looking-at "\\s *(")
           (ignore-errors
             (save-restriction
               (narrow-to-region start end)
               ;; Keep stepping over blanks and sexps until the end of
               ;; buffer is reached or an error occurs. Tolerate extra
               ;; close parens.
               (loop do (skip-chars-forward " \t\r\n)")
                     until (eobp)
                     do (forward-sexp))
               t)))
          (t t))))

(defun inferior-slime-input-complete-p ()
  "Return true if the input is complete in the inferior lisp buffer."
  (slime-input-complete-p (process-mark (get-buffer-process (current-buffer)))
                          (point-max)))

(defun inferior-slime-closing-return ()
  "Send the current expression to Lisp after closing any open lists."
  (interactive)
  (goto-char (point-max))
  (save-restriction
    (narrow-to-region (process-mark (get-buffer-process (current-buffer)))
                      (point-max))
    (while (ignore-errors (save-excursion (backward-up-list 1) t))
      (insert ")")))
  (comint-send-input))


;;;;; Key bindings

;; See `slime-define-key' below for keyword meanings.
(defvar slime-keys
  '(;; Compiler notes
    ("\M-p" slime-previous-note)
    ("\M-n" slime-next-note)
    ("\M-c" slime-remove-notes :prefixed t)
    ("\C-k" slime-compile-and-load-file :prefixed t)
    ("\M-k" slime-compile-file :prefixed t)
    ("\C-c" slime-compile-defun :prefixed t)
    ("\C-l" slime-load-file :prefixed t)
    ;; Editing/navigating
    ("\M-\C-i" slime-complete-symbol :inferior t)
    ("\C-i" slime-complete-symbol :prefixed t :inferior t)
    ("\M-." slime-edit-fdefinition :inferior t :sldb t)
    ("\M-," slime-pop-find-definition-stack :inferior t :sldb t)
    ;; Evaluating
    ("\C-x\C-e" slime-eval-last-expression :inferior t)
    ("\C-x\M-e" slime-eval-last-expression-display-output :inferior t)
    ("\C-p" slime-pprint-eval-last-expression :prefixed t :inferior t)
    ("\C-r" slime-eval-region :prefixed t :inferior t)
    ("\C-\M-x" slime-eval-defun)
    (":" slime-interactive-eval :prefixed t :sldb t)
    ("\C-z" slime-switch-to-output-buffer :prefixed t :sldb t)
    ("\C-g" slime-interrupt :prefixed t :inferior t :sldb t)
    ;; NB: XEmacs dosn't like \C-g.  Use \C-b as "break" key.
    ("\C-b" slime-interrupt :prefixed t :inferior t :sldb t)
    ("\M-g" slime-quit :prefixed t :inferior t :sldb t)
    ;; Documentation
    (" " slime-space :inferior t)
    ("\C-d" slime-describe-symbol :prefixed t :inferior t :sldb t)
    ("\C-f" slime-describe-function :prefixed t :inferior t :sldb t)
    ("\M-d" slime-disassemble-symbol :prefixed t :inferior t :sldb t)
    ("\C-t" slime-toggle-trace-fdefinition :prefixed t :sldb t)
    ("\C-a" slime-apropos :prefixed t :inferior t :sldb t)
    ("\M-a" slime-apropos-all :prefixed t :inferior t :sldb t)
    ;; Kinda crappy binding. Maybe we should introduce some extra
    ;; prefixes for documentation commands. -luke (17/Jan/2004)
    ("P"    slime-apropos-package :prefixed t :inferior t :sldb t)
    ("\C-m" slime-macroexpand-1 :prefixed t :inferior t)
    ("\M-m" slime-macroexpand-all :prefixed t :inferior t)
    ("\M-0" slime-restore-window-configuration :prefixed t :inferior t)
    ("\C-h" slime-hyperspec-lookup :prefixed t :inferior t :sldb t)
    ([(control meta ?\.)] slime-next-location :inferior t)
    ;; Emacs20 on LinuxPPC signals a 
    ;; "Invalid character: 400000040, 2147479172, 0xffffffd8"
    ;; for "\C- ".
    ;; ("\C- " slime-next-location :prefixed t :inferior t)
    ("~" slime-sync-package-and-default-directory :prefixed t :inferior t)
    ("\M-p" slime-repl-set-package :prefixed t :inferior t)
    ;; Cross reference
    ("\C-wc" slime-who-calls :prefixed t :inferior t :sldb t)
    ("\C-wr" slime-who-references :prefixed t :inferior t :sldb t)
    ("\C-wb" slime-who-binds :prefixed t :inferior t :sldb t)
    ("\C-ws" slime-who-sets :prefixed t :inferior t :sldb t)
    ("\C-wm" slime-who-macroexpands :prefixed t :inferior t :sldb t)
    ("<" slime-list-callers :prefixed t :inferior t :sldb t)
    (">" slime-list-callees :prefixed t :inferior t :sldb t)
    ;; "Other"
    ("\I"  slime-inspect :prefixed t :inferior t :sldb t)
    ("\C-]" slime-close-all-sexp :prefixed t :inferior t :sldb t)
    ("\C-xt" slime-thread-control-panel :prefixed t :inferior t :sldb t)))

;; Maybe a good idea, maybe not..
(defvar slime-prefix-key "\C-c"
  "The prefix key to use in SLIME keybinding sequences.")

(defun* slime-define-key (key command &key prefixed inferior)
  "Define a keybinding of KEY for COMMAND.
If PREFIXED is non-nil, `slime-prefix-key' is prepended to KEY.
If INFERIOR is non-nil, the key is also bound for `inferior-slime-mode'."
  (when prefixed
    (setq key (concat slime-prefix-key key)))
  (define-key slime-mode-map key command)
  (when inferior
    (define-key inferior-slime-mode-map key command)))

(defun slime-init-keymaps ()
  "(Re)initialize the keymaps for `slime-mode' and `inferior-slime-mode'."
  (interactive)
  (loop for (key command . keys) in slime-keys
        do (apply #'slime-define-key key command :allow-other-keys t keys))
  ;; Extras..
  (define-key inferior-slime-mode-map [return] 'inferior-slime-return)
  (define-key inferior-slime-mode-map
    [(control return)] 'inferior-slime-closing-return)
  (define-key inferior-slime-mode-map
    [(meta control ?m)] 'inferior-slime-closing-return))

(slime-init-keymaps)


;;;;; Pull-down menu

(defvar slime-easy-menu
  (let ((C '(slime-connected-p)))
    `("SLIME"
      [ "Edit Definition..."       slime-edit-fdefinition ,C ]
      [ "Return From Definition"   slime-pop-find-definition-stack ,C ]
      [ "Complete Symbol"          slime-complete-symbol ,C ]
      "--"
      ("Evaluation"
       [ "Eval Defun"              slime-eval-defun ,C ]
       [ "Eval Last Expression"    slime-eval-last-expression ,C ]
       [ "Eval And Pretty-Print"   slime-pprint-eval-last-expression ,C ]
       [ "Eval Region"             slime-eval-region ,C ]
       [ "Interactive Eval"        slime-interactive-eval ,C ]
       [ "Scratch Buffer"          slime-scratch ,C ])
      ("Debugging"
       [ "Macroexpand Once..."     slime-macroexpand-1 ,C ]
       [ "Macroexpand All..."      slime-macroexpand-all ,C ]
       [ "Toggle Trace..."         slime-toggle-trace-fdefinition ,C ]
       [ "Disassemble..."          slime-disassemble-symbol ,C ]
       [ "Inspect..."              slime-inspect ,C ])
      ("Compilation"
       [ "Compile Defun"           slime-compile-defun ,C ]
       [ "Compile/Load File"       slime-compile-and-load-file ,C ]
       [ "Compile File"            slime-compile-file ,C ]
       "--"
       [ "Next Note"               slime-next-note t ]
       [ "Previous Note"           slime-previous-note t ]
       [ "Remove Notes"            slime-remove-notes t ])
      ("Cross Reference"
       [ "Who Calls..."            slime-who-calls ,C ]
       [ "Who References... "      slime-who-references ,C ]
       [ "Who Sets..."             slime-who-sets ,C ]
       [ "Who Binds..."            slime-who-binds ,C ]
       [ "Who Macroexpands..."     slime-who-macroexpands ,C ]
       [ "Who Specializes..."      slime-who-specializes ,C ]
       [ "List Callers..."         slime-list-callers ,C ]
       [ "List Callees..."         slime-list-callees ,C ]
       [ "Next Location"           slime-next-location t ])
      ("Profiling"
       [ "Toggle Profiling..."     slime-toggle-profile-fdefinition ,C ]
       [ "Profile Package"         slime-profile-package ,C]
       [ "Unprofile All"           slime-unprofile-all ,C ]
       [ "Show Profiled"           slime-profiled-functions ,C ]
       "--"
       [ "Report"                  slime-profile-report ,C ]
       [ "Reset Counters"          slime-profile-reset ,C ])
      ("Documentation"
       [ "Describe Symbol..."      slime-describe-symbol ,C ]
       [ "Apropos..."              slime-apropos ,C ]
       [ "Apropos Package..."      slime-apropos-package ,C ]
       [ "Hyperspec..."            slime-hyperspec-lookup t ])
      "--"
      [ "Interrupt Command"        slime-interrupt ,C ]
      [ "Abort Async. Command"     slime-quit ,C ]
      [ "Sync Package & Directory" slime-sync-package-and-default-directory ,C]
      [ "Set Package in REPL"      slime-repl-set-package ,C]
      )))

(easy-menu-define menubar-slime slime-mode-map "SLIME" slime-easy-menu) 

(defun slime-add-easy-menu ()
  (easy-menu-add slime-easy-menu 'slime-mode-map))

(add-hook 'slime-mode-hook 'slime-add-easy-menu)


;;; Setup initial `slime-mode' hooks

(make-variable-buffer-local
 (defvar slime-pre-command-actions nil
   "List of functions to execute before the next Emacs command.
This list of flushed between commands."))

(defun slime-pre-command-hook ()
  "Execute all functions in `slime-pre-command-actions', then NIL it."
  (dolist (undo-fn slime-pre-command-actions)
    (ignore-errors (funcall undo-fn)))
  (setq slime-pre-command-actions nil))

(defun slime-post-command-hook ()
  (when (and slime-mode (slime-connected-p))
    (slime-process-available-input)))

(defun slime-setup-command-hooks ()
  "Setup a buffer-local `pre-command-hook' to call `slime-pre-command-hook'."
  (make-local-hook 'pre-command-hook)
  (make-local-hook 'post-command-hook)
  (add-hook 'pre-command-hook 'slime-pre-command-hook)
  (add-hook 'post-command-hook 'slime-post-command-hook))

(add-hook 'slime-mode-hook 'slime-setup-command-hooks)
(add-hook 'slime-mode-hook 'slime-buffer-package)
<<<<<<< HEAD
=======
;; (add-hook 'inferior-lisp-mode-hook 
;;           (lambda ()
;;             (add-to-list
;;              (make-local-variable 'comint-output-filter-functions)
;;              (lambda (string)
;;                (unless (get-buffer-window (current-buffer) t)
;;                  (display-buffer (current-buffer) t))
;;                (comint-postoutput-scroll-to-bottom string)))))
>>>>>>> a2debb3c


;;; Common utility functions and macros

(defmacro* when-let ((var value) &rest body)
  "Evaluate VALUE, and if the result is non-nil bind it to VAR and
evaluate BODY.

\(when-let (VAR VALUE) &rest BODY)"
  `(let ((,var ,value))
     (when ,var ,@body)))

(put 'when-let 'lisp-indent-function 1)

(defmacro with-lexical-bindings (variables &rest body)
  "Execute BODY with VARIABLES in lexical scope."
  `(lexical-let ,(mapcar (lambda (variable) (list variable variable))
                         variables)
     ,@body))

(put 'with-lexical-bindings 'lisp-indent-function 1)

(defmacro destructure-case (value &rest patterns)
  "Dispatch VALUE to one of PATTERNS.
A cross between `case' and `destructuring-bind'.
The pattern syntax is:
  ((HEAD . ARGS) . BODY)
The list of patterns is searched for a HEAD `eq' to the car of
VALUE. If one is found, the BODY is executed with ARGS bound to the
corresponding values in the CDR of VALUE."
  (let ((operator (gensym "op-"))
	(operands (gensym "rand-"))
	(tmp (gensym "tmp-")))
    `(let* ((,tmp ,value)
	    (,operator (car ,tmp))
	    (,operands (cdr ,tmp)))
       (case ,operator
	 ,@(mapcar (lambda (clause)
                     (if (eq (car clause) t)
                         `(t ,@(cdr clause))
                       (destructuring-bind ((op &rest rands) &rest body) clause
                         `(,op (destructuring-bind ,rands ,operands
                                 . ,body)))))
		   patterns)
	 ,@(if (eq (caar (last patterns)) t)
	       '()
	     `((t (error "destructure-case failed: %S" ,tmp))))))))

(put 'destructure-case 'lisp-indent-function 1)

(defmacro slime-define-keys (keymap &rest key-command)
  `(progn . ,(mapcar (lambda (k-c) `(define-key ,keymap . ,k-c))
		     key-command)))

(put 'slime-define-keys 'lisp-indent-function 1)

(defun slime-buffer-package (&optional dont-cache)
  "Return the Common Lisp package associated with the current buffer.
This is heuristically determined by a text search of the buffer.  The
result is stored in `slime-buffer-package' unless DONT-CACHE is
non-nil.  If the current package cannot be determined fall back to
slime-buffer-package (which may also be nil).

The REPL buffer is a special case: it's package is `slime-lisp-package'."
  (or (and (eq major-mode 'slime-repl-mode) (slime-lisp-package))
      (let ((string (slime-find-buffer-package)))
        (cond (string
               (cond (dont-cache)
                     ((equal string slime-buffer-package))
                     (t 
                      (setq slime-buffer-package string)
                      (force-mode-line-update)))
               string)
              (t slime-buffer-package)))))

(defun slime-find-buffer-package ()
  "Figure out which Lisp package the current buffer is associated with."
  (save-excursion
    (when (let ((case-fold-search t)
                (regexp "^(\\(cl:\\|common-lisp:\\)?in-package\\>"))
	    (or (re-search-backward regexp nil t)
                (re-search-forward regexp nil t)))
      (goto-char (match-end 0))
      (skip-chars-forward " \n\t\f\r#:")
      (let ((pkg (condition-case nil (read (current-buffer)) (error nil ))))
	(cond ((stringp pkg)
	       pkg)
	      ((symbolp pkg)
	       (symbol-name pkg)))))))

(defun slime-display-buffer-other-window (buffer &optional not-this-window)
  "Display BUFFER in some other window.
Like `display-buffer', but ignores `same-window-buffer-names'."
  (let ((same-window-buffer-names nil))
    (display-buffer buffer not-this-window)))

(defun slime-create-message-window ()
  (let ((previous (previous-window (minibuffer-window))))
    (when (<= (window-height previous) (* 2 window-min-height))
      (save-selected-window 
        (select-window previous)
        (enlarge-window (- (1+ (* 2 window-min-height))
                           (window-height previous)))))
    (split-window previous)))
  
(defun slime-display-message (message buffer-name) 
  "Display MESSAGE in the echo area or in BUFFER-NAME.  Use the echo
area if MESSAGE needs only a single line.  If the MESSAGE requires
more than one line display it in BUFFER-NAME and add a hook to
`slime-pre-command-actions' to remove the window before the next
command."
  (when (get-buffer-window buffer-name) (delete-windows-on buffer-name))
  (cond ((or (string-match "\n" message)
             (> (length message) (1- (frame-width))))
         (if (slime-typeout-active-p)
             (slime-typeout-message message)
           (lexical-let ((buffer (get-buffer-create buffer-name)))
             (with-current-buffer buffer
               (erase-buffer)
               (insert message)
               (goto-char (point-min))
               (let ((win (slime-create-message-window)))
                 (set-window-buffer win (current-buffer))
                 (shrink-window-if-larger-than-buffer
                  (display-buffer (current-buffer)))))
             (push (lambda () (delete-windows-on buffer) (bury-buffer buffer))
                   slime-pre-command-actions))))
        (t (message "%s" message))))

;; defun slime-message
(if (or (featurep 'xemacs)
	(= emacs-major-version 20))
    ;; XEmacs truncates multi-line messages in the echo area.
    (defun slime-message (fmt &rest args)
      (slime-display-message (apply #'format fmt args) "*SLIME Note*"))
  (defun slime-message (fmt &rest args)
    (apply 'message fmt args)))

(defun slime-background-message (format-string &rest format-args)
  "Display a message in passing.
This is like `slime-message', but less distracting because it
will never pop up a buffer.
It should be used for \"background\" messages such as argument lists."
  (apply (if (slime-typeout-active-p) #'slime-typeout-message #'message)
         format-string
         format-args))

(defun slime-set-truncate-lines ()
  "Set `truncate-lines' in the current buffer if
`slime-truncate-lines' is non-nil."
  (when slime-truncate-lines
    (set (make-local-variable 'truncate-lines) t)))

(defun slime-defun-at-point ()
  "Return the text of the defun at point."
  (save-excursion
    (end-of-defun)
    (let ((end (point)))
      (beginning-of-defun)
      (buffer-substring-no-properties (point) end))))

(defun slime-symbol-at-point ()
  "Return the symbol at point, otherwise nil."
  (save-excursion
    (skip-syntax-backward "-")
    (let ((string (thing-at-point 'symbol)))
      (if string (intern (substring-no-properties string)) nil))))

(defun slime-symbol-name-at-point ()
  "Return the name of the symbol at point, otherwise nil."
  (let ((sym (slime-symbol-at-point)))
    (and sym (symbol-name sym))))

(defun slime-sexp-at-point ()
  "Return the sexp at point, otherwise nil."
  (let ((string (thing-at-point 'sexp)))
    (if string (substring-no-properties string) nil)))

(defun slime-function-called-at-point/line ()
  "Return the name of the function being called at point, provided the
function call starts on the same line at the point itself."
  (and (ignore-errors
         (slime-same-line-p (save-excursion (backward-up-list 1) (point))
                            (point)))
       (slime-function-called-at-point)))

(defun slime-read-symbol-name (prompt &optional query)
  "Either read a symbol name or choose the one at point.
The user is prompted if a prefix argument is in effect, if there is no
symbol at point, or if QUERY is non-nil."
  (cond ((or current-prefix-arg query (not (slime-symbol-name-at-point)))
         (slime-read-from-minibuffer prompt (slime-symbol-name-at-point)))
        (t (slime-symbol-name-at-point))))

(defun slime-read-symbol (prompt)
  "Either read a symbol or choose the one at point.
The user is prompted if a prefix argument is in effect or there is no
symbol at point."
  (intern (slime-read-symbol-name prompt)))

(defvar slime-saved-window-configurations nil
  "Stack of configurations before the last changes SLIME made.")

(defun slime-save-window-configuration ()
  "Save the current window configuration.
This should be called before modifying the user's window configuration.

`slime-restore-window-configuration' restores the saved configuration."
  (push (current-window-configuration) slime-saved-window-configurations))

(defun slime-restore-window-configuration ()
  "Restore the most recently saved window configuration."
  (interactive)
  (when slime-saved-window-configurations
    (set-window-configuration (pop slime-saved-window-configurations))))

(defvar slime-temp-buffer-saved-window-configuration nil
  "The window configuration before the temp-buffer was displayed.
Buffer local in temp-buffers.")

(defun slime-temp-buffer-quit ()
  "Kill the current buffer and restore the old window configuration."
  (interactive)
  (let ((config slime-temp-buffer-saved-window-configuration))
    (kill-buffer (current-buffer))
    (set-window-configuration config)))
  
(defvar slime-temp-buffer-map)

(define-minor-mode slime-temp-buffer-mode 
  "Mode for displaying read only stuff"
  nil
  " temp"
  '(("q" . undefined)))

(slime-define-keys slime-temp-buffer-mode-map
  ("q" 'slime-temp-buffer-quit))

(defmacro slime-with-output-to-temp-buffer (name &rest body)
  "Similar to `with-output-to-temp-buffer'.
Also saves the window configuration, and inherts the current
`slime-connection' in a buffer-local variable."
  (let ((config (gensym)))
  `(let ((,config (current-window-configuration))
         (connection (slime-connection))
         (standard-output (with-current-buffer (get-buffer-create ,name)
                            (setq buffer-read-only nil)
                            (erase-buffer)
                            (current-buffer))))
     (prog1 (with-current-buffer standard-output ,@body)
       (with-current-buffer standard-output
         (setq slime-buffer-connection connection)
         (set (make-local-variable 
               'slime-temp-buffer-saved-window-configuration)
              ,config)
         (goto-char (point-min))
         (slime-mode 1)
         (set-syntax-table lisp-mode-syntax-table)
         (slime-temp-buffer-mode 1)
         (setq buffer-read-only t)
         (unless (get-buffer-window (current-buffer) t)
           (switch-to-buffer-other-window (current-buffer))))))))

(put 'slime-with-output-to-temp-buffer 'lisp-indent-function 1)

(defun slime-function-called-at-point ()
  "Return a function around point or else called by the list containing point.
If that doesn't give a function, return nil."
  (ignore-errors
    (save-excursion
      (save-restriction
        (narrow-to-region (max (point-min) (- (point) 1000))
                          (point-max))
        ;; Move up to surrounding paren, then after the open.
        (backward-up-list 1)
        (when (or (ignore-errors
                    ;; "((foo" is probably not a function call
                    (save-excursion (backward-up-list 1)
                                    (looking-at "(\\s *(")))
                  ;; nor is "( foo"
                  (looking-at "([ \t]"))
          (error "Probably not a Lisp function call"))
        (forward-char 1)
        (let ((obj (read (current-buffer))))
          (and (symbolp obj) obj))))))

(defun slime-read-package-name (prompt &optional initial-value)
  (let ((completion-ignore-case t))
    (completing-read prompt (mapcar (lambda (x) (cons x x))
				    (slime-eval 
				     `(swank:list-all-package-names)))
		     nil nil initial-value)))

(defmacro slime-propertize-region (props &rest body)
  (let ((start (gensym)))
    `(let ((,start (point)))
       (prog1 (progn ,@body)
	 (add-text-properties ,start (point) ,props)))))

(put 'slime-propertize-region 'lisp-indent-function 1)

(defsubst slime-insert-propertized (props &rest args)
  "Insert all ARGS and then add text-PROPS to the inserted text."
  (slime-propertize-region props (apply #'insert args)))

(defun slime-prin1-to-string (sexp)
  "Like `prin1-to-string' but don't octal-escape non-ascii characters.
This is more compatible with the CL reader."
  (with-temp-buffer
    (let ((print-escape-nonascii nil))
      (prin1 sexp (current-buffer))
      (buffer-string))))


;;; Inferior CL Setup: compiling and connecting to Swank

(defvar slime-connect-retry-timer nil
  "Timer object while waiting for an inferior-lisp to start.")

(defun slime ()
  "Start an inferior^_superior Lisp and connect to its Swank server."
  (interactive)
  (if (and current-prefix-arg
           (slime-connected-p)
           (get-buffer "*inferior-lisp*"))
      (slime-maybe-rearrange-inferior-lisp)
    (slime-maybe-close-old-connections))
  (slime-maybe-start-lisp)
  (slime-read-port-and-connect))

(defun slime-maybe-rearrange-inferior-lisp ()
  "Offer to rename *inferior-lisp* so that another can be started."
  (when (y-or-n-p "Create an additional *inferior-lisp*? ")
    (let ((bufname (generate-new-buffer-name "*inferior-lisp*")))
            (with-current-buffer "*inferior-lisp*"
              (rename-buffer bufname)))))

(defun slime-maybe-close-old-connections ()
  "Offer to keep old connections alive, otherwise disconnect."
  (unless (or (null slime-net-processes)
              (y-or-n-p "Keep old connections? "))
    (slime-disconnect)))


(defun slime-maybe-start-lisp ()
  "Start an inferior lisp unless one is already running."
  (unless (get-buffer-process (get-buffer "*inferior-lisp*"))
    (call-interactively 'inferior-lisp)
    (comint-proc-query (inferior-lisp-proc)
                       (format "(load %S)\n"
                               (concat slime-path slime-backend)))
    (slime-maybe-start-multiprocessing)))

(defun slime-maybe-start-multiprocessing ()
  (when slime-multiprocessing
    (comint-send-string (inferior-lisp-proc)
                        "(swank:startup-multiprocessing-for-emacs)")))

(defun slime-start-swank-server ()
  "Start a Swank server on the inferior lisp."
  (comint-proc-query (inferior-lisp-proc)
                     (format "(swank:start-server %S)\n"
                             (slime-swank-port-file))))

(defun slime-swank-port-file ()
  "Filename where the SWANK server writes its TCP port number."
  (concat (file-name-as-directory
           (cond ((fboundp 'temp-directory) (temp-directory))
                 ((boundp 'temporary-file-directory) temporary-file-directory)
                 (t "/tmp/")))
          (format "slime.%S" (emacs-pid))))

(defun slime-read-swank-port ()
  "Read the Swank server port number from the `slime-swank-port-file'."
  (save-excursion
    (with-temp-buffer
      (insert-file-contents (slime-swank-port-file))
      (goto-char (point-min))
      (let ((port (read (current-buffer))))
        (assert (integerp port))
        port))))

(defun slime-read-port-and-connect (&optional retries)
  "Connect to a running Swank server."
  (slime-start-swank-server)
  (lexical-let ((retries (or retries slime-swank-connection-retries))
                (attempt 0))
    (labels
        ;; A small one-state machine to attempt a connection with
        ;; timer-based retries.
        ((attempt-connection
          ()
          (unless (active-minibuffer-window)
            (message "\
Polling %S.. (Abort with `M-x slime-connection-abort'.)"
                     (slime-swank-port-file)))
          (setq slime-state-name (format "[polling:%S]" (incf attempt)))
          (force-mode-line-update)
          (when slime-connect-retry-timer
            (cancel-timer slime-connect-retry-timer))
          (setq slime-connect-retry-timer nil) ; remove old timer
          (cond ((file-exists-p (slime-swank-port-file))
                 (let ((port (slime-read-swank-port)))
                   (delete-file (slime-swank-port-file))
                   (slime-connect "localhost" port)))
                ((and retries (zerop retries))
                 (message "Failed to connect to Swank."))
                (t
                 (when retries (decf retries))
                 (setq slime-connect-retry-timer
                       (run-with-timer 1 nil #'attempt-connection))))))
      (attempt-connection))))

(defun slime-connect (host port &optional kill-old-p)
  "Connect to a running Swank server"
  (interactive (list (read-from-minibuffer "Host: " "localhost")
                     (read-from-minibuffer "Port: " "4005" nil t)
                     (if (null slime-net-processes)
                         t
                       (y-or-n-p "Close old connections first? "))))
  (when kill-old-p (slime-disconnect))
  (message "Connecting to Swank on port %S.." port)
  (slime-init-connection (slime-net-connect "localhost" port))
  (when-let (buffer (get-buffer "*inferior-lisp*"))
    (delete-windows-on buffer)
    (bury-buffer buffer))
  (slime-init-output-buffer)
  (message "Connected to Swank server on port %S. %s"
           port (slime-random-words-of-encouragement)))

(defun slime-changelog-date ()
  "Return the datestring of the latest entry in the ChangeLog file.
If the function is compiled (with the file-compiler) return the date
of the newest at compile time.  If the function is interpreted read
the ChangeLog file at runtime."
  (macrolet ((date ()
                   (let* ((dir (or (and byte-compile-current-file
                                        (file-name-directory
                                         (file-truename
                                          byte-compile-current-file)))
                                   slime-path))
                          (file (concat dir "ChangeLog"))
                          (date (with-temp-buffer 
                                  (insert-file-contents file nil 0 100)
                                  (goto-char (point-min))
                                  (symbol-name (read (current-buffer))))))
                     `(quote ,date))))
    (date)))

(defun slime-check-protocol-version (lisp-version)
  "Signal an error LISP-VERSION equal to `slime-changelog-date'"
  (unless (and lisp-version (equal lisp-version (slime-changelog-date)))
    (slime-disconnect)
    (error "Protocol mismatch: Lisp: %s  ELisp: %s"
           lisp-version (slime-changelog-date))))

(defun slime-disconnect ()
  "Disconnect all connections."
  (interactive)
  (mapc #'slime-net-close slime-net-processes))

(defun slime-connection-abort ()
  "Abort connection the current connection attempt."
  (interactive)
  (if (null slime-connect-retry-timer)
      (error "Not connected.")
    (cancel-timer slime-connect-retry-timer)
    (message "Cancelled connection attempt.")))
;; FIXME: used to delete *lisp-output-stream*

(defvar slime-words-of-encouragement
  '("Let the hacking commence!"
    "Hacks and glory await!"
    "Hack and be merry!"
    "Your hacking starts... NOW!"
    "May the source be with you!")
  "Scientifically-proven optimal words of hackerish encouragement.")

(defun slime-random-words-of-encouragement ()
  "Return a string of hackerish encouragement."
  (nth (random (length slime-words-of-encouragement))
       slime-words-of-encouragement))


;;; Networking

(defvar slime-net-processes nil
  "List of processes (sockets) connected to Lisps.")

(defvar slime-net-process-close-hooks '()
  "List of functions called when a slime network connection closes.
The functions are called with the process as their argument.")

(defun slime-net-connect (host port)
  "Establish a connection with a CL."
  (let* ((proc (open-network-stream "SLIME Lisp" nil host port))
         (buffer (slime-make-net-buffer " *cl-connection*")))
    (push proc slime-net-processes)
    (set-process-buffer proc buffer)
    (set-process-filter proc 'slime-net-filter)
    (set-process-sentinel proc 'slime-net-sentinel)
    (when (fboundp 'set-process-coding-system)
      (set-process-coding-system proc 'no-conversion 'no-conversion))
    proc))

(defun slime-make-net-buffer (name)
  "Make a buffer suitable for a network process."
  (let ((buffer (generate-new-buffer name)))
    (with-current-buffer buffer
      (when (fboundp 'set-buffer-multibyte)
	(set-buffer-multibyte nil))
      (buffer-disable-undo))
    buffer))

(defun slime-net-send (sexp proc)
  "Send a SEXP to Lisp over the socket PROC.
This is the lowest level of communication. The sexp will be READ and
EVAL'd by Lisp."
  (let* ((msg (concat (slime-prin1-to-string sexp) "\n"))
         (string (concat (slime-net-enc3 (length msg)) msg)))
    (process-send-string proc (string-make-unibyte string))))

(defun slime-net-close (process)
  (setq slime-net-processes (remove process slime-net-processes))
  (when (eq process slime-default-connection)
    (setq slime-default-connection nil))
  (run-hook-with-args 'slime-net-process-close-hooks process)
  (ignore-errors (kill-buffer (process-buffer process))))

(defun slime-net-sentinel (process message)
  (when (ignore-errors (eq (process-status (inferior-lisp-proc)) 'open))
    (message "Lisp connection closed unexpectedly: %s" message))
  (when (eq process slime-default-connection)
    (setq slime-state-name "[not connected]"))
  (force-mode-line-update)
  (slime-net-close process))

(defun slime-net-filter (process string)
  "Accept output from the socket and input all complete messages."
  (with-current-buffer (process-buffer process)
    (save-excursion
      (goto-char (point-max))
      (insert string))
    (slime-process-available-input)))

(defun slime-process-available-input ()
  "Process all complete messages that have arrived from Lisp."
  (unwind-protect
      (dolist (proc slime-net-processes)
        (with-current-buffer (process-buffer proc)
          (while (slime-net-have-input-p)
            (let ((event (condition-case error
                             (slime-net-read)
                           (error "PANIC!"))))
              (save-current-buffer (slime-dispatch-event event proc))))))
    (when (some (lambda (p)
                  (with-current-buffer (process-buffer p)
                    (slime-net-have-input-p)))
                slime-net-processes)
      (run-at-time 0 nil 'slime-process-available-input))))

(defun slime-net-have-input-p ()
  "Return true if a complete message is available."
  (goto-char (point-min))
  (and (>= (buffer-size) 3)
       (>= (- (buffer-size) 3) (slime-net-read3))))

(defun slime-net-read ()
  "Read a message from the network buffer."
  (goto-char (point-min))
  (let* ((length (slime-net-read3))
         (start (+ 3 (point)))
         (end (+ start length)))
    (let ((string (buffer-substring start end)))
      (prog1 (read string)
        (delete-region (point-min) end)))))

(defun slime-net-read3 ()
  "Read a 24-bit big-endian integer from buffer."
  (save-excursion
    (logior (prog1 (ash (char-after) 16) (forward-char 1))
            (prog1 (ash (char-after) 8)  (forward-char 1))
            (char-after))))

(defun slime-net-enc3 (n)
  "Encode an integer into a 24-bit big-endian string."
  (string (logand (ash n -16) 255)
          (logand (ash n -8) 255)
          (logand n 255)))


;;; Connections

;; High-level network connection management.
;; Handles multiple connections and "context-switching" between them.

(defvar slime-dispatching-connection nil
  "Network process currently executing.
This is dynamically bound while handling messages from Lisp; it
overrides `slime-buffer-connection' and `slime-default-connection'.")

(make-variable-buffer-local
 (defvar slime-buffer-connection nil
   "Network connection to use in the current buffer.
This overrides `slime-default-connection'."))

(defvar slime-default-connection nil
  "Network connection to use by default.
Used for all Lisp communication, except when overridden by
`slime-dispatching-connection' or `slime-buffer-connection'.")

(defvar slime-connection-counter 0
  "Number of SLIME connections made, for generating serial numbers.")

(make-variable-buffer-local
 (defvar slime-connection-number nil
   "Serial number of a connection.
Bound in the connection's process-buffer."))

(defun slime-connection ()
  "Return the connection to use for Lisp interaction."
  (let ((conn (or slime-dispatching-connection
                  slime-buffer-connection
                  slime-default-connection)))
    (cond ((null conn)
           (error "Not connected."))
          ((not (eq (process-status conn) 'open))
           (error "Connection closed."))
          (t conn))))

(defvar slime-state-name "[??]"
  "Name of the current state of `slime-default-connection'.
For display in the mode-line.")

(defmacro* slime-with-connection-buffer ((&optional process) &rest body)
  "Execute BODY in the process-buffer of PROCESS.
If PROCESS is not specified, `slime-connection' is used.

\(slime-with-connection-buffer (&optional PROCESS) &body BODY))"
  `(with-current-buffer
       (process-buffer (or ,process (slime-connection)
                           (error "No connection")))
     ,@body))

(defun slime-select-connection (process)
  (setq slime-default-connection process))

(defun slime-connection-close-hook (process)
  (when (eq process slime-default-connection)
    (when slime-net-processes
      (slime-select-connection (car slime-net-processes))
      (message (format "Default connection closed; switched to #%S"
                       (slime-connection-number))))))

(defun slime-connection-number (&optional connection)
  (slime-with-connection-buffer (connection)
    slime-connection-number))

(add-hook 'slime-net-process-close-hooks 'slime-connection-close-hook)

(defun slime-next-connection ()
  "Use the next available Swank connection.
This command is mostly intended for debugging the multi-session code."
  (interactive)
  (when (null slime-net-processes)
    (error "Not connected."))
  (let ((conn (nth (mod (1+ (or (position slime-default-connection slime-net-processes)
                                0))
                        (length slime-net-processes))
                   slime-net-processes)))
    (slime-select-connection conn)
    (message (format "Selected connection #%S" (slime-connection-number)))))

(put 'slime-with-connection-buffer 'lisp-indent-function 1)


;;;;; Connection-local variables

;; Variables whose values are tied to a particular connection are
;; stored as buffer-local inside the connection's process-buffer,
;; and only read/written through accessor functions.

(defmacro slime-def-connection-var (varname &rest initial-value-and-doc)
  "Define a connection-local variable.
The value of the variable can be read by calling the function of
the same name (it must not be accessed directly). The accessor
function is setf-able.

The actual variable bindings are stored buffer-local in the
process-buffers of connections. The accessor function refers to
the binding for `slime-connection'."
  (let ((real-var (intern (format "%s:connlocal" varname))))
    `(progn
       ;; Variable
       (make-variable-buffer-local
        (defvar ,real-var ,@initial-value-and-doc))
       ;; Accessor
       (defun ,varname ()
         (slime-with-connection-buffer () ,real-var))
       ;; Setf
       (defsetf ,varname () (store)
         `(slime-with-connection-buffer ()
            (setq (\, (quote (\, real-var))) (\, store))
            (\, store)))
       '(\, varname))))

(slime-def-connection-var slime-lisp-features '()
  "The symbol-names of Lisp's *FEATURES*.
This is automatically synchronized from Lisp.")

(slime-def-connection-var slime-lisp-package
    "CL-USER"
  "The current package name of the Superior lisp.
This is automatically synchronized from Lisp.")

(slime-def-connection-var slime-pid nil
  "The process id of the Lisp process.")

(slime-def-connection-var slime-lisp-implementation-type nil
  "The implementation type of the Lisp process.")

(slime-def-connection-var slime-use-sigint-for-interrupt nil
  "If non-nil use a SIGINT for interrupting.")

(put 'slime-def-connection-var 'lisp-indent-function 2)



;;; ***NEW!***

(defvar slime-rex-continuations '()
  "List of (ID . FUNCTION) continuations waiting for RPC results.")

(defvar slime-continuation-counter 0)

(make-variable-buffer-local
 (defvar slime-current-thread t
   "The id of the current thread on the Lisp side.  t don't care."))

(defun slime-dispatch-event (event &optional process)
  (let ((slime-dispatching-connection (or process (slime-connection))))
    (slime-log-event event)
    (destructure-case event
      ((:read-output output)
       (slime-output-string output))
      ;;
      ((:emacs-rex form-string package thread continuation)
       (when (and slime-rex-continuations (slime-use-sigint-for-interrupt))
         (message "; pipelined request... %s" form-string))
       (let ((id (incf slime-continuation-counter)))
         (push (cons id continuation) slime-rex-continuations)
         (slime-send `(:emacs-rex ,form-string ,package ,thread ,id))))
      ((:return value id)
       (let ((rec (assq id slime-rex-continuations)))
         (cond (rec (setq slime-rex-continuations 
                          (remove rec slime-rex-continuations))
                    (funcall (cdr rec) value))
               (t
                (error "Unexpected reply: %S %S" id value)))))
      ((:emacs-interrupt thread)
       (cond ((slime-use-sigint-for-interrupt) (slime-send-sigint))
             (t (slime-send `(:emacs-interrupt ,thread)))))
      ((:read-string thread tag)
       (slime-repl-read-string thread tag))
      ((:read-aborted thread tag)
       (slime-repl-abort-read thread tag))
      ((:emacs-return-string thread tag string)
       (slime-send `(:emacs-return-string ,thread ,tag ,string)))
      ((:debug thread level condition restarts frames)
       (sldb-setup thread level condition restarts frames))
      ((:debug-return thread level)
       (sldb-exit thread level))
      ;;
      ((:new-package package)
       (setf (slime-lisp-package) package))
      ((:new-features features)
       (setf (slime-lisp-features) features))
      ((:open-dedicated-output-stream port)
       (slime-open-stream-to-lisp port))
      ((:check-protocol-version version)
       (slime-check-protocol-version version))
      ((:use-sigint-for-interrupt)
       (setf (slime-use-sigint-for-interrupt) t))
      ((:%apply fn args)
       (apply (intern fn) args))
      ((:ed what)
       (run-with-idle-timer 0 nil 'slime-call/error->message 'slime-ed what))
      ((:debug-condition thread message)
       (message "%s" message)))))

;;; XXX thread is ignored
(defun sldb-exit (thread level)
  (when-let (sldb (get-sldb-buffer))
    (with-current-buffer sldb
      (set-window-configuration sldb-saved-window-configuration)
      (let ((inhibit-read-only t))
        (erase-buffer))
      (setq sldb-level nil))
    (when (= level 1)
      (kill-buffer sldb))))

(defun slime-reset ()
  "Clear all pending continuations."
  (interactive)
  (setq slime-rex-continuations '()))

(defun slime-nyi ()
  (error "Not yet implemented!"))

;;;; Connection initialization

(defun slime-init-connection (proc)
  "Initialize the stack machine."
  (setq slime-rex-continuations '())
  (let ((slime-dispatching-connection proc))
    (slime-init-connection-state proc)
    (slime-select-connection proc)
    proc))

(defun slime-init-connection-state (proc)
  ;; To make life simpler for the user: if this is the only open
  ;; connection then reset the connection counter.
  (when (equal slime-net-processes (list proc))
    (setq slime-connection-counter 0))
  (slime-with-connection-buffer ()
    (setq slime-connection-number (incf slime-connection-counter)))
  (setf (slime-pid) (slime-eval '(swank:getpid)))
  (setf (slime-lisp-implementation-type) 
        (slime-eval '(cl:lisp-implementation-type)))
  (when-let (repl-buffer (slime-repl-buffer))
    ;; REPL buffer already exists - update its local
    ;; `slime-connection' binding.
    (with-current-buffer repl-buffer
      (setq slime-buffer-connection proc)))
  (when slime-global-debugger-hook
    (slime-eval '(swank:install-global-debugger-hook) "COMMON-LISP-USER")))

(defun slime-busy-p ()
  slime-rex-continuations)

(defun slime-reading-p ()
  (with-current-buffer (slime-output-buffer)
    slime-repl-read-mode))


(defvar slime-log-events t
  "*Log protocol events to the *slime-events* buffer.")

;;;;;;; Event logging to *slime-events*
(defun slime-log-event (event)
  (when slime-log-events
    (with-current-buffer (slime-events-buffer)
      ;; trim?
      (when (> (buffer-size) 100000)
        (goto-char (/ (buffer-size) 2))
        (beginning-of-defun)
        (delete-region (point-min) (point)))
      (goto-char (point-max))
      (save-excursion
        (pp event (current-buffer)))
      (hs-hide-block-at-point)
      (goto-char (point-max)))))

(defun slime-events-buffer ()
  (or (get-buffer "*slime-events*")
      (let ((buffer (get-buffer-create "*slime-events*")))
        (with-current-buffer buffer
          (lisp-mode)
          (set (make-local-variable 'hs-block-start-regexp) "^(")
          (hs-minor-mode)
          (setq font-lock-defaults nil)
          (current-buffer)))))


;;;;; Utilities

(defun slime-output-oneway-evaluate-request (form-string package-name)
  "Like `slime-output-oneway-evaluate-request' but without expecting a result."
  (slime-send `(swank:oneway-eval-string ,form-string ,package-name)))

(defun slime-check-connected ()
  (unless (slime-connected-p)
    (error "Not connected. Use `M-x slime' to start a Lisp.")))

(defun slime-connected-p ()
  "Return true if the Swank connection is open."
  (not (null slime-net-processes)))

(defconst +slime-sigint+ 2)

(defun slime-send-sigint ()
  (interactive)
  (signal-process (slime-pid) +slime-sigint+))


;;;;; Emacs Lisp programming interface

(defmacro* slime-rex ((&rest saved-vars)
                      (sexp &optional 
                            (package 'slime-buffer-package)
                            (thread 'slime-current-thread))
                      &rest continuations)
  "(slime-rex (VAR ...) (SEXP [PACKAGE]) CLAUSES ...)

Remote EXecute SEXP.

VARs are a list of saved variables visible in the other forms.  Each
VAR is either a symbol or a list (VAR INIT-VALUE).

SEXP is evaluated and the princed version is sent to Lisp.

PACKAGE is evaluated and Lisp reads the princed form in this package.
The default value is `slime-buffer-package'.

CLAUSES is a list of patterns with same syntax as `destructure-case'.
The result of the evaluation is dispatched on CLAUSES.  The result is
either a sexp of the form (:ok VALUE) or (:abort).  CLAUSES is
executed asynchronously.

Note: don't use backquote syntax for SEXP, because Emacs20 cannot
deal with that."
  (let ((result (gensym)))
    `(lexical-let ,(loop for var in saved-vars
                         collect (etypecase var
                                   (symbol (list var var))
                                   (cons var)))
       (slime-dispatch-event 
        (list :emacs-rex (slime-prin1-to-string ,sexp) ,package ,thread
              (lambda (,result)
                (destructure-case ,result
                  ,@continuations)))))))

(put 'slime-rex 'lisp-indent-function 2)

(defvar slime-stack-eval-tags nil
  "List of stack-tags of continuations waiting on the stack.")

(defun slime-eval (sexp &optional package)
  "Evaluate EXPR on the superior Lisp and return the result."
  (let* ((tag (gensym "slime-result-"))
	 (slime-stack-eval-tags (cons tag slime-stack-eval-tags)))
    (unwind-protect
      (catch tag
      (slime-rex (tag sexp)
          (sexp package)
        ((:ok value)
         (unless (member tag slime-stack-eval-tags)
           (error "tag = %S eval-tags = %S sexp = %S" tag slime-stack-eval-tags sexp))
         (throw tag value))
        ((:abort)
         (error "Lisp Evaluation aborted.")))
      (let ((debug-on-quit t)
            (inhibit-quit nil))
        (while t
          (accept-process-output nil 0 10000)
          ;;(debug)
          (when nil ;; (and (slime-debugging-p) nil) ;; FIXME
            (recursive-edit)
            ;; If we get here, the user completed the recursive edit without
            ;; coaxing the debugger into returning. We abort.
            (error "Evaluation aborted."))))))))

(defun slime-eval-async (sexp package cont)
  "Evaluate EXPR on the superior Lisp and call CONT with the result."
  (slime-rex (cont)
      (sexp package)
    ((:ok result) 
     (funcall cont result))
    ((:abort) 
     (message "Evaluation aborted."))))

(defun slime-oneway-eval (sexp &optional package)
  "Evaluate SEXP \"one-way\" - without receiving a return value."
  (slime-check-connected)
  (slime-dispatch-event
   `(:emacs-evaluate-oneway ,(slime-prin1-to-string sexp) ,package)))

(defun slime-send (sexp)
  (slime-net-send sexp (slime-connection)))

(defun slime-sync ()
  "Block until the most recent request has finished."
  (when slime-rex-continuations
    (let ((tag (caar slime-rex-continuations)))
      (loop while (find tag slime-rex-continuations :key #'car)
            do (accept-process-output nil 0 100000)))))

(defun slime-ping ()
  "Check that communication works."
  (interactive)
  (message "%s" (slime-eval "PONG")))


;;; Stream output

(make-variable-buffer-local
 (defvar slime-output-start nil
   "Marker for the start of the output for the evaluation."))

(make-variable-buffer-local
 (defvar slime-output-end nil
   "Marker for end of output. New output is inserted at this mark."))

(defun slime-output-buffer (&optional noprompt)
  "Return the output buffer, create it if necessary."
  (or (slime-repl-buffer)
      (let ((connection (slime-connection)))
        (with-current-buffer (slime-repl-buffer t)
          (slime-repl-mode)
          (setq slime-buffer-connection connection)
          (dolist (markname (list 'slime-output-start
                                  'slime-output-end
                                  'slime-repl-prompt-start-mark
                                  'slime-repl-input-start-mark
                                  'slime-repl-input-end-mark
                                  'slime-repl-last-input-start-mark))
            (set markname (make-marker))
            (set-marker (symbol-value markname) (point)))
          (set-marker-insertion-type slime-repl-input-end-mark t)
          (set-marker-insertion-type slime-output-end t)
          (set-marker-insertion-type slime-repl-prompt-start-mark t)
          (unless noprompt (slime-repl-insert-prompt "" 0))
          (current-buffer)))))

(defun slime-init-output-buffer ()
  (with-current-buffer (slime-output-buffer t)
    (let ((banner (format "%s  Port: %s  Pid: %s"
                          (slime-lisp-implementation-type)
                          (if (featurep 'xemacs)
                              (process-id (slime-connection))
                            (process-contact (slime-connection)))
                          (slime-pid))))
      ;; Emacs21 has the fancy persistent header-line.
      (if (boundp 'header-line-format)
          (progn (setq header-line-format banner)
                 (slime-repl-insert-prompt ""))
        (slime-repl-insert-prompt (concat "; " banner))))
    (pop-to-buffer (current-buffer))))

(defvar slime-show-last-output-function 
  'slime-maybe-display-output-buffer
  "*This function is called when a evaluation request is finished.
It is called in the slime-output buffer and receives the region of the
output as arguments.")

(defun slime-show-last-output-region (start end)
  (when (< start end)
    (slime-display-buffer-region (current-buffer) (1- start)
                                 slime-repl-input-start-mark)))

(defun slime-maybe-display-output-buffer (start end)
  (when (and (not (get-buffer-window (current-buffer) t))
             (< start end))
    (display-buffer (current-buffer))))

(defun slime-flush-output ()
  (while (accept-process-output nil 0 20)))

(defun slime-show-last-output ()
  "Show the output from the last Lisp evaluation."
  (with-current-buffer (slime-output-buffer)
    (slime-flush-output)
    (let ((start slime-output-start)
          (end slime-output-end))
      (funcall slime-show-last-output-function start end))))

(defun slime-display-output-buffer ()
  "Display the output buffer and scroll to bottom."
  (with-current-buffer (slime-output-buffer)
    (goto-char (point-max))
    (unless (get-buffer-window (current-buffer) t)
      (display-buffer (current-buffer) t))))

(defmacro slime-with-output-end-mark (&rest body)
  "Execute BODY at `slime-output-end'.  

If point is initially at `slime-output-end' and the buffer is visible
update window-point afterwards.  If point is initially not at
`slime-output-end, execute body inside a `save-excursion' block."
  `(progn
     (cond ((= (point) slime-output-end) 
            (let ((start (point)))
              ,@body
              (when-let (w (get-buffer-window (current-buffer) t))
                (set-window-point w (point)))
              (when (= start slime-repl-input-start-mark) 
                (set-marker slime-repl-input-start-mark (point)))))
           (t 
            (save-excursion 
              (goto-char slime-output-end)
              ,@body)))))

(defun slime-output-filter (process string)
  (when (and (slime-connected-p)
             (plusp (length string)))
    (slime-output-string string)))

(defun slime-open-stream-to-lisp (port)
  (let ((stream (open-network-stream "*lisp-output-stream*" 
                                     (slime-with-connection-buffer ()
                                       (current-buffer))
				     "localhost" port)))
    (set-process-filter stream 'slime-output-filter)
    stream))

(defun slime-output-string (string)
  (with-current-buffer (slime-output-buffer)
    (slime-with-output-end-mark
     (slime-insert-propertized
      (list 'face 'slime-repl-output-face) 
      string)
     (when (and (= (point) slime-repl-prompt-start-mark)
                (not (bolp)))
       (insert "\n")
       (set-marker slime-output-end (1- (point)))))))

(defun slime-switch-to-output-buffer ()
  "Select the output buffer, preferably in a different window."
  (interactive)
  (set-buffer (slime-output-buffer))
  (unless (eq (current-buffer) (window-buffer))
    (pop-to-buffer (current-buffer) t))
  (goto-char (point-max)))


;;; REPL
;;
;; The REPL uses some markers to separate input from output.  The
;; usual configuration is as follows:
;; 
;;    ... output ...    ... result ...    prompt> ... input ...
;;    ^            ^                      ^       ^           ^
;;    output-start output-end  prompt-start       input-start input-end  
;;
;; output-start and input-start are right inserting markers;
;; output-end and input-end left inserting.
;;
;; We maintain the following invariant:
;;
;;  output-start <= output-end <= input-start <= input-end.
;;
;; This invariant is important, because we must be prepared for
;; asynchronous output and asynchronous reads.  ("Asynchronous" means,
;; triggered by Lisp and not by Emacs.)
;;
;; All output is inserted at the output-end marker.  Some care must be
;; taken when output-end and input-start are at the same position: if
;; we blindly insert at that point, we break the invariant stated
;; above, because the output-end marker is left inserting.  The macro
;; `slime-with-output-end-mark' handles this complication by moving
;; the input-start marker to an appropriate place.  The macro also
;; updates window-point if necessary, and tries to keep the prompt in
;; the first column by inserting a newline.
;;
;; A "synchronous" evaluation request proceeds as follows: the user
;; inserts some text between input-start and input-end and then hits
;; return.  We send the text between the input markers to Lisp, move
;; the output and input makers to the line after the input and wait.
;; When we receive the result, we insert it together with a prompt
;; between the output-end and input-start mark.
;; `slime-repl-insert-prompt' does this.
;;
;; It is possible that some output for such an evaluation request
;; arrives after the result.  This output is inserted before the
;; result (and before the prompt).  Output that doesn't belong the
;; evaluation request should not be inserted before the result, but
;; immediately before the prompt.  To achieve this, we move the
;; output-end mark to prompt-start after a short delay (by starting a
;; timer in `slime-repl-insert-prompt').  In summary: synchronous
;; output should go before the result, asynchronous before the prompt.
;;
;; If we are in "reading" state, e.g., during a call to Y-OR-N-P,
;; there is no prompt between output-end and input-start.
;;

;; Small helper.
(defun slime-make-variables-buffer-local (&rest variables)
  (mapcar #'make-variable-buffer-local variables))

(slime-make-variables-buffer-local
 ;; Local variables in the REPL buffer.
 (defvar slime-repl-input-history '()
   "History list of strings read from the REPL buffer.")
 
 (defvar slime-repl-input-history-position 0)

 (defvar slime-repl-prompt-start-mark)
 (defvar slime-repl-input-start-mark)
 (defvar slime-repl-input-end-mark)
 (defvar slime-repl-last-input-start-mark))

(defvar slime-repl-mode-map)

(defun slime-repl-buffer (&optional create)
  "Get the REPL buffer for the current connection; optionally create."
  (funcall (if create #'get-buffer-create #'get-buffer)
           (format "*slime-repl[%S]*" (slime-connection-number))))

(defun slime-repl-mode () 
  "Major mode for interacting with a superior Lisp.
\\{slime-repl-mode-map}"
  (interactive)
  (kill-all-local-variables)
  (setq major-mode 'slime-repl-mode)
  (use-local-map slime-repl-mode-map)
  (lisp-mode-variables t)
  (set (make-local-variable 'lisp-indent-function)
       'common-lisp-indent-function)
  (setq font-lock-defaults nil)
  (setq mode-name "REPL")
  ;;(set (make-local-variable 'scroll-conservatively) 20)
  ;;(set (make-local-variable 'scroll-margin) 0)
  (slime-setup-command-hooks)
  (run-hooks 'slime-repl-mode-hook))

(defun slime-repl-insert-prompt (result &optional time)
  "Goto to point max, insert RESULT and the prompt.  Set
slime-output-end to start of the inserted text slime-input-start to
end end."
  (slime-flush-output)
  (goto-char (point-max))
  (let ((start (point)))
    (unless (bolp) (insert "\n"))
    (insert result)
    (unless (bolp) (insert "\n"))
    (let ((prompt-start (point)))
      (slime-propertize-region
          '(face font-lock-keyword-face 
                 read-only t
                 intangible t
                 slime-repl-prompt t
                 ;; emacs stuff
                 rear-nonsticky (slime-repl-prompt read-only face intangible)
                 ;; xemacs stuff
                 start-open t end-open t)
        (insert (slime-lisp-package) "> "))
      (set-marker slime-output-end start)
      (set-marker slime-repl-prompt-start-mark prompt-start)
      (slime-mark-input-start)
      (let ((time (or time 0.2)))
        (cond ((zerop time)
               (slime-repl-move-output-mark-before-prompt (current-buffer)))
              (t 
               (run-at-time time nil 'slime-repl-move-output-mark-before-prompt
                            (current-buffer))))))))

(defun slime-repl-move-output-mark-before-prompt (buffer)
  (when (buffer-live-p buffer)
    (with-current-buffer buffer
      (save-excursion 
        (goto-char slime-repl-prompt-start-mark)
        (slime-mark-output-start)))))

(defun slime-repl-current-input ()
  "Return the current input as string.  The input is the region from
after the last prompt to the end of buffer."
  (buffer-substring-no-properties slime-repl-input-start-mark
                                  (save-excursion
                                    (goto-char slime-repl-input-end-mark)
                                    (when (and (eq (char-before) ?\n)
                                               (not (slime-reading-p)))
                                      (backward-char 1))
                                    (point))))

(defun slime-repl-add-to-input-history (string)
  (when (and (plusp (length string))
             (eq ?\n (aref string (1- (length string)))))
    (setq string (substring string 0 -1)))
  (unless (equal string (car slime-repl-input-history))
    (push string slime-repl-input-history))
  (setq slime-repl-input-history-position -1))
  
(defun slime-repl-eval-string (string)
  (slime-rex ()
      ((list 'swank:listener-eval string) (slime-lisp-package))
    ((:ok result) (with-current-buffer (slime-output-buffer)
                    (slime-repl-insert-prompt result)))
    ((:abort) (slime-repl-show-abort))))

(defun slime-repl-send-string (string)
  (slime-repl-add-to-input-history string)
  (cond (slime-repl-read-mode
         (slime-repl-return-string string))
        (t (slime-repl-eval-string string))))

(defun slime-repl-show-abort ()
  (with-current-buffer (slime-output-buffer)
    (slime-with-output-end-mark 
     (unless (bolp) (insert "\n"))
     (insert "; Evaluation aborted\n"))
    (slime-rex ()
        ((list 'swank:listener-eval "") nil)
      ((:ok result) (with-current-buffer (slime-output-buffer)
                      (slime-repl-insert-prompt ""))))))
  
(defun slime-mark-input-start ()
  (set-marker slime-repl-last-input-start-mark
              (marker-position slime-repl-input-start-mark))
  (set-marker slime-repl-input-start-mark (point) (current-buffer))
  (set-marker slime-repl-input-end-mark (point) (current-buffer)))

(defun slime-mark-output-start ()
  (set-marker slime-output-start (point))
  (set-marker slime-output-end (point)))

(defun slime-mark-output-end ()
  (add-text-properties slime-output-start slime-output-end
                       '(face slime-repl-output-face rear-nonsticky (face))))

(defun slime-repl-bol ()
  "Go to the beginning of line or the prompt."
  (interactive)
  (if (and (>= (point) slime-repl-input-start-mark)
           (slime-same-line-p (point) slime-repl-input-start-mark))
      (goto-char slime-repl-input-start-mark)
    (beginning-of-line 1)))

(defun slime-repl-eol ()
  "Go to the end of line or the prompt."
  (interactive)
  (if (and (<= (point) slime-repl-input-end-mark)
           (slime-same-line-p (point) slime-repl-input-end-mark))
      (goto-char slime-repl-input-end-mark)
    (end-of-line 1)))

(defun slime-repl-in-input-area-p ()
   (and (<= slime-repl-input-start-mark (point))
        (<= (point) slime-repl-input-end-mark)))
  
(defun slime-repl-beginning-of-defun ()
  "Move to beginning of defun."
  (interactive)
  (if (slime-repl-in-input-area-p)
      (goto-char slime-repl-input-start-mark)
    (beginning-of-defun)))

(defun slime-repl-end-of-defun ()
  "Move to next of defun."
  (interactive)
  (if (slime-repl-in-input-area-p)
      (goto-char slime-repl-input-end-mark)
    (end-of-defun)))

(defun slime-repl-at-prompt-end-p ()
  (and (get-char-property (max 1 (1- (point))) 'slime-repl-prompt)
       (not (get-char-property (point) 'slime-repl-prompt))))
 
(defun slime-repl-find-prompt (move)
  (let ((origin (point)))
    (loop (funcall move)
          (when (or (slime-repl-at-prompt-end-p) (bobp) (eobp))
            (return)))
    (unless (slime-repl-at-prompt-end-p)
      (goto-char origin))))

(defun slime-search-property-change-fn (prop &optional backward)
  (with-lexical-bindings (prop)
    (if backward 
        (lambda () 
          (goto-char
           (previous-single-char-property-change (point) prop)))
        (lambda () 
          (goto-char
           (next-single-char-property-change (point) prop))))))

(defun slime-repl-previous-prompt ()
  "Move backward to the previous prompt."
  (interactive)
  (slime-repl-find-prompt 
   (slime-search-property-change-fn 'slime-repl-prompt t)))

(defun slime-repl-next-prompt ()
  "Move forward to the next prompt."
  (interactive)
  (slime-repl-find-prompt
   (slime-search-property-change-fn 'slime-repl-prompt)))

(defun slime-repl-return ()
  "Evaluate the current input string, or insert a newline.  
Send the current input ony if a whole expression has been entered,
i.e. the parenthesis are matched. 

With prefix argument send the input even if the parenthesis are not
balanced."
  (interactive)
  (slime-check-connected)
  (assert (<= (point) slime-repl-input-end-mark))
  (cond (current-prefix-arg
         (slime-repl-send-input)
         (insert "\n"))
        ((slime-input-complete-p slime-repl-input-start-mark 
                                 slime-repl-input-end-mark)
         (goto-char slime-repl-input-end-mark)
         (insert "\n")
         (slime-repl-send-input))
        (t 
         (slime-repl-newline-and-indent)
         (message "[input not complete]"))))

(defun slime-repl-send-input ()
  "Goto to the end of the input and send the current input."
  (let ((input (slime-repl-current-input)))
    (goto-char slime-repl-input-end-mark)
    (add-text-properties slime-repl-input-start-mark (point)
                         '(face slime-repl-input-face rear-nonsticky (face)))
    (slime-mark-output-start)
    (slime-mark-input-start)
    (slime-repl-send-string (concat input "\n"))))

(defun slime-repl-closing-return ()
  "Evaluate the current input string after closing all open lists."
  (interactive)
  (goto-char (point-max))
  (save-restriction
    (narrow-to-region slime-repl-input-start-mark (point))
    (while (ignore-errors (save-excursion (backward-up-list 1)) t)
      (insert ")")))
  (slime-repl-return))

(defun slime-repl-newline-and-indent ()
  "Insert a newline, then indent the next line.
Restrict the buffer from the prompt for indentation, to avoid being
confused by strange characters (like unmatched quotes) appearing
earlier in the buffer."
  (interactive)
  (save-restriction
    (narrow-to-region slime-repl-prompt-start-mark (point-max))
    (insert "\n")
    (lisp-indent-line)))

(defun slime-repl-delete-current-input ()
  (delete-region slime-repl-input-start-mark slime-repl-input-end-mark))

(defun slime-repl-replace-input (string)
  (slime-repl-delete-current-input)
  (insert-and-inherit string))

(defun slime-repl-input-line-beginning-position ()
  (save-excursion
    (goto-char slime-repl-input-start-mark)
    (line-beginning-position)))

(defun slime-repl-clear-buffer ()
  (interactive)
  (set-marker slime-repl-last-input-start-mark nil)
  (let ((inhibit-read-only t))
    (delete-region (point-min) (slime-repl-input-line-beginning-position))))

(defun slime-repl-clear-output ()
  (interactive)
  (when (marker-position slime-repl-last-input-start-mark)
    (delete-region slime-repl-last-input-start-mark
                   (1- (slime-repl-input-line-beginning-position)))
    (save-excursion
      (goto-char slime-repl-last-input-start-mark)
      (insert ";;; output flushed"))
    (set-marker slime-repl-last-input-start-mark nil)))

(defun slime-repl-set-package (package)
  "Set the package of the REPL buffer to PACKAGE."
  (interactive (list (slime-read-package-name "Package: " 
					      (slime-find-buffer-package))))
  (with-current-buffer (slime-output-buffer)
    (let ((unfinished-input (slime-repl-current-input)))
      (destructuring-bind (name nickname)
          (slime-eval `(swank:set-package ,package))
        (setf (slime-lisp-package) nickname)
        (slime-repl-insert-prompt "" 0)
        (insert unfinished-input)))))


;;; Scratch

(defvar slime-scratch-mode-map)
(setq slime-scratch-mode-map (make-sparse-keymap))
(set-keymap-parent slime-scratch-mode-map lisp-mode-map)

(defun slime-scratch-buffer ()
  "Return the scratch buffer, create it if necessary."
  (or (get-buffer "*slime-scratch*")
      (with-current-buffer (get-buffer-create "*slime-scratch*")
	(lisp-mode)
	(use-local-map slime-scratch-mode-map)
	(slime-mode t)
	(current-buffer))))

(defun slime-switch-to-scratch-buffer ()
  (set-buffer (slime-scratch-buffer))
  (unless (eq (current-buffer) (window-buffer))
    (pop-to-buffer (current-buffer) t)))

(defun slime-scratch ()
  (interactive)
  (slime-switch-to-scratch-buffer))

(slime-define-keys slime-scratch-mode-map
  ("\C-j" 'slime-eval-print-last-expression))


;;;;; History

(defvar slime-repl-history-pattern nil
  "The regexp most recently used for finding input history.")

(defun slime-repl-history-replace (direction regexp)
  "Replace the current input with the next line in DIRECTION matching REGEXP.
DIRECTION is 'forward' or 'backward' (in the history list)."
  (let* ((step (ecase direction
                 (forward -1)
                 (backward 1)))
         (history-pos0 slime-repl-input-history-position))
    (setq slime-repl-history-pattern regexp)
    ;; Loop through the history list looking for a matching line
    (loop for pos = (+ history-pos0 step) then (+ pos step)
          while (and (<= 0 pos)
                     (< pos (length slime-repl-input-history)))
          do (let ((string (nth pos slime-repl-input-history)))
               (when (and (string-match regexp string)
                          (not (string= string (slime-repl-current-input))))
                 (slime-repl-replace-input string)
                 (setq slime-repl-input-history-position pos)
                 (return)))
          finally (message "End of history; no matching item"))))

(defun slime-repl-matching-input-regexp ()
  (if (memq last-command
            '(slime-repl-previous-input slime-repl-next-input))
      slime-repl-history-pattern
    (concat "^" (regexp-quote (slime-repl-current-input)))))

(defun slime-repl-previous-input ()
  (interactive)
  (slime-repl-history-replace 'backward (slime-repl-matching-input-regexp)))

(defun slime-repl-next-input ()
  (interactive)
  (slime-repl-history-replace 'forward (slime-repl-matching-input-regexp)))

(defun slime-repl-previous-matching-input (regexp)
  (interactive "sPrevious element matching (regexp): ")
  (slime-repl-history-replace 'backward regexp))

(defun slime-repl-next-matching-input (regexp)
  (interactive "sNext element matching (regexp): ")
  (slime-repl-history-replace 'forward regexp))

(defun slime-repl ()
  (interactive)
  (slime-switch-to-output-buffer))

(setq slime-repl-mode-map (make-sparse-keymap))
(set-keymap-parent slime-repl-mode-map lisp-mode-map)

(dolist (spec slime-keys)
  (destructuring-bind (key command &key inferior prefixed 
                           &allow-other-keys) spec
    (when inferior
      (let ((key (if prefixed (concat slime-prefix-key key) key)))
        (define-key slime-repl-mode-map key command)))))

(slime-define-keys slime-repl-mode-map
  ("\C-m" 'slime-repl-return)
  ("\C-j" 'slime-repl-newline-and-indent)
  ("\C-\M-m" 'slime-repl-closing-return)
  ([(control return)] 'slime-repl-closing-return)
  ("\C-a" 'slime-repl-bol)
  ("\C-e" 'slime-repl-eol)
  ("\M-p" 'slime-repl-previous-input)
  ("\M-n" 'slime-repl-next-input)
  ("\M-r" 'slime-repl-previous-matching-input)
  ("\M-s" 'slime-repl-next-matching-input)
  ("\C-c\C-c" 'slime-interrupt)
  ("\C-c\C-g" 'slime-interrupt)
  ("\t"   'slime-complete-symbol)
  (" "    'slime-space)
  ("\C-\M-x" 'slime-eval-defun)
  ("\C-c\C-o" 'slime-repl-clear-output)
  ("\C-c\C-t" 'slime-repl-clear-buffer)
  ("\C-c\C-n" 'slime-repl-next-prompt)
  ("\C-c\C-p" 'slime-repl-previous-prompt)
  ("\M-\C-a" 'slime-repl-beginning-of-defun)
  ("\M-\C-e" 'slime-repl-end-of-defun)
  )

(define-minor-mode slime-repl-read-mode 
  "Mode the read input from Emacs
\\{slime-repl-read-mode-map}"
  nil
  "[read]"
  '(("\C-m" . slime-repl-return)
    ("\C-c\C-b" . slime-repl-read-break)
    ("\C-c\C-c" . slime-repl-read-break)
    ("\C-c\C-g" . slime-repl-read-break)))

(make-variable-buffer-local
 (defvar slime-read-string-threads nil))

(make-variable-buffer-local
 (defvar slime-read-string-tags nil))

(defun slime-repl-read-string (thread tag)
  (slime-switch-to-output-buffer)
  (push thread slime-read-string-threads)
  (push tag slime-read-string-tags)
  (goto-char (point-max))
  (slime-mark-output-end)
  (slime-mark-input-start)
  (slime-repl-read-mode 1))

(defun slime-repl-return-string (string)
  (assert (plusp (length string)))
  (slime-dispatch-event `(:emacs-return-string 
                          ,(pop slime-read-string-threads)
                          ,(pop slime-read-string-tags)
                          ,string))
  (slime-repl-read-mode -1))

(defun slime-repl-read-break ()
  (interactive)
  (slime-eval-async `(cl:break) nil (lambda (_))))

(defun slime-repl-abort-read (thread tag)
  (with-current-buffer (slime-output-buffer)
    (pop slime-read-string-threads)
    (pop slime-read-string-tags)
    (slime-repl-read-mode -1)
    (message "Read aborted")))


;;; Filename translation

(defun slime-to-lisp-filename (filename)
  "Translate the string FILENAME to a Lisp filename.
See `slime-translate-to-lisp-filename-function'."
  (funcall slime-translate-to-lisp-filename-function filename))

(defun slime-from-lisp-filename (filename)
  "Translate the Lisp filename FILENAME to an Emacs filename.
See `slime-translate-from-lisp-filename-function'."
  (funcall slime-translate-from-lisp-filename-function filename))


;;; Compilation and the creation of compiler-note annotations

(defun slime-compile-and-load-file ()
  "Compile and load the buffer's file and highlight compiler notes.

Each source location that is the subject of a compiler note is
underlined and annotated with the relevant information. The commands
`slime-next-note' and `slime-previous-note' can be used to navigate
between compiler notes and to display their full details."
  (interactive)
  (slime-compile-file t))

(defun slime-compile-file (&optional load)
  "Compile current buffer's file and highlight resulting compiler notes.

See `slime-compile-and-load-file' for further details."
  (interactive)
  (unless (eq major-mode 'lisp-mode)
    (error "Only valid in lisp-mode"))
  (save-some-buffers)
  (let ((lisp-filename (slime-to-lisp-filename (buffer-file-name))))
    (slime-insert-transcript-delimiter
     (format "Compile file %s" lisp-filename))
    (slime-display-output-buffer)
    (slime-eval-async
     `(swank:swank-compile-file ,lisp-filename ,(if load t nil))
     nil
     (slime-compilation-finished-continuation))
    (message "Compiling %s.." lisp-filename)))

(defun slime-find-asd ()
  (if (buffer-file-name)
      (file-name-sans-extension
       (car (directory-files
             (file-name-directory (buffer-file-name)) nil "\.asd$")))
    ""))

(defun slime-load-system (&optional system-name)
  "Compile and load an ASDF system.  

Default system name is taken from first file matching *.asd in current
buffer's working directory"
  (interactive
   (list (let ((d (slime-find-asd)))
           (read-string (format "System: [%s] " d) nil nil d))))
  (save-some-buffers)
  (slime-display-output-buffer)
  (slime-eval-async
   `(swank:swank-load-system ,system-name)
   nil
   (slime-compilation-finished-continuation))
  (message "Compiling system %s.." system-name))

(defun slime-compile-defun ()
  "Compile the current toplevel form."
  (interactive)
  (slime-compile-string (slime-defun-at-point)
                        (save-excursion 
                          (end-of-defun)
                          (beginning-of-defun)
                          (point))))

(defun slime-compile-region (start end)
  "Compile the region."
  (interactive "r")
  (slime-compile-string (buffer-substring-no-properties start end) start))

(defun slime-compile-string (string start-offset)
  (slime-eval-async 
   `(swank:swank-compile-string ,string ,(buffer-name) ,start-offset)
   (slime-buffer-package)
   (slime-compilation-finished-continuation)))

(defvar slime-hide-style-warning-count-if-zero t)

(defun slime-note-count-string (severity count &optional suppress-if-zero)
  (cond ((and (zerop count) suppress-if-zero)
         "")
        (t (format "%2d %s%s " count severity (if (= count 1) "" "s")))))

(defun slime-show-note-counts (notes &optional secs)
  (loop for note in notes 
	for severity = (plist-get note :severity)
	count (eq :error severity) into errors
	count (eq :warning severity) into warnings
        count (eq :style-warning severity) into style-warnings
	count (eq :note severity) into notes
	finally 
	(message 
	 "Compilation finished:%s%s%s%s%s"
         (slime-note-count-string "error" errors)
         (slime-note-count-string "warning" warnings)
         (slime-note-count-string "style-warning" style-warnings 
                                  slime-hide-style-warning-count-if-zero)
         (slime-note-count-string "note" notes)
         (if secs (format "[%s secs]" secs) ""))))

(defun slime-xrefs-for-notes (notes)
  (let ((xrefs))
    (dolist (note notes)
      (let* ((location (getf note :location))
             (fn (cadr (assq :file (cdr location))))
             (file (assoc fn xrefs))
             (node
              (cons (format "%s: %s" 
                            (getf note :severity)
                            (slime-one-line-ify (getf note :message)))
                    location)))
        (when fn
          (if file
              (push node (cdr file))
              (setf xrefs (acons fn (list node) xrefs))))))
    xrefs))

(defun slime-one-line-ify (string)
  "Return a single-line version of STRING.
Each newlines and following indentation is replaced by a single space."
  (with-temp-buffer
    (insert string)
    (goto-char (point-min))
    (while (re-search-forward "\n[\n \t]*" nil t)
      (replace-match " "))
    (buffer-string)))

(defun slime-compilation-finished (result buffer)
  (let ((notes (slime-compiler-notes)))
    (with-current-buffer buffer
      (multiple-value-bind (result secs) result
        (slime-show-note-counts notes secs)
        (slime-highlight-notes notes)))
    (let ((xrefs (slime-xrefs-for-notes notes)))
      (when (> (length xrefs) 1) ; >1 file
        (slime-show-xrefs
         xrefs 'definition "Compiler notes" (slime-buffer-package))))))

(defun slime-compilation-finished-continuation ()
  (lexical-let ((buffer (current-buffer)))
    (lambda (result) 
      (slime-compilation-finished result buffer))))

(defun slime-highlight-notes (notes)
  "Highlight compiler notes, warnings, and errors in the buffer."
  (interactive (list (slime-compiler-notes)))
  (save-excursion
    (slime-remove-old-overlays)
    (mapc #'slime-overlay-note notes)))

(defun slime-compiler-notes ()
  "Return all compiler notes, warnings, and errors."
  (slime-eval `(swank:compiler-notes-for-emacs)))

(defun slime-remove-old-overlays ()
  "Delete the existing Slime overlays in the current buffer."
  (save-excursion
    (goto-char (point-min))
    (while (not (eobp))
      (dolist (o (overlays-at (point)))
        (when (overlay-get o 'slime)
          (delete-overlay o)))
      (goto-char (next-overlay-change (point))))))


;;;;; Adding a single compiler note

(defun slime-overlay-note (note)
  "Add a compiler note to the buffer as an overlay.
If an appropriate overlay for a compiler note in the same location
already exists then the new information is merged into it. Otherwise a
new overlay is created."
  (multiple-value-bind (start end) (slime-choose-overlay-region note)
    (when start
      (goto-char start)
      (let ((severity (plist-get note :severity))
            (message (plist-get note :message))
            (appropriate-overlay (slime-note-at-point)))
        (if appropriate-overlay
            (slime-merge-note-into-overlay appropriate-overlay severity message)
            (slime-create-note-overlay note start end severity message))))))

(defun slime-create-note-overlay (note start end severity message)
  "Create an overlay representing a compiler note.
The overlay has several properties:
  FACE       - to underline the relevant text.
  SEVERITY   - for future reference, :NOTE, :STYLE-WARNING, :WARNING, or :ERROR.
  MOUSE-FACE - highlight the note when the mouse passes over.
  HELP-ECHO  - a string describing the note, both for future reference
               and for display as a tooltip (due to the special
               property name)."
  (let ((overlay (make-overlay start end)))
    (flet ((putp (name value) (overlay-put overlay name value)))
      (putp 'slime note)
      (putp 'face (slime-severity-face severity))
      (putp 'severity severity)
      (unless (emacs-20-p)
	(putp 'mouse-face 'highlight))
      (putp 'help-echo message)
      overlay)))

(defun slime-merge-note-into-overlay (overlay severity message)
  "Merge another compiler note into an existing overlay.
The help text describes both notes, and the highest of the severities
is kept."
  (flet ((putp (name value) (overlay-put overlay name value))
	 (getp (name)       (overlay-get overlay name)))
    (putp 'severity (slime-most-severe severity (getp 'severity)))
    (putp 'face (slime-severity-face (getp 'severity)))
    (putp 'help-echo (concat (getp 'help-echo) "\n" message))))

(defun slime-choose-overlay-region (note)
  "Choose the start and end points for an overlay over NOTE.
If the location's sexp is a list spanning multiple lines, then the
region around the first element is used."
  (let ((location (getf note :location)))
    (unless (eql (car location) :error) 
      (slime-goto-source-location location)
      (let ((start (point)))
        (slime-forward-sexp)
        (if (slime-same-line-p start (point))
            (values start (point))
            (values (1+ start)
                    (progn (goto-char (1+ start))
                           (forward-sexp 1)
                           (point))))))))

(defun slime-same-line-p (pos1 pos2)
  "Return true if buffer positions PoS1 and POS2 are on the same line."
  (save-excursion (goto-char (min pos1 pos2))
                  (not (search-forward "\n" (max pos1 pos2) t))))

(defun slime-severity-face (severity)
  "Return the name of the font-lock face representing SEVERITY."
  (ecase severity
    (:error         'slime-error-face)
    (:warning       'slime-warning-face)
    (:style-warning 'slime-style-warning-face)
    (:note          'slime-note-face)))

(defun slime-most-severe (sev1 sev2)
  "Return the most servere of two conditions.
Severity is ordered as :NOTE < :STYLE-WARNING < :WARNING < :ERROR."
                                        ; Well, not exactly Smullyan..
  (let ((order '(:note :style-warning :warning :error)))
    (if (>= (position sev1 order) 
            (position sev2 order))
        sev1
      sev2)))

(defun slime-visit-source-path (source-path)
  "Visit a full source path including the top-level form."
  (goto-char (point-min))
  (slime-forward-source-path source-path))

(defun slime-forward-positioned-source-path (source-path)
  "Move forward through a sourcepath from a fixed position.
The point is assumed to already be at the outermost sexp, making the
first element of the source-path redundant."
  (ignore-errors 
    (slime-forward-sexp)
    (beginning-of-defun))
  (when-let (source-path (cdr source-path))
    (down-list 1)
    (slime-forward-source-path source-path)))

(defun slime-forward-source-path (source-path)
  (let ((origin (point)))
    (condition-case nil
        (progn
          (loop for (count . more) on source-path
                do (progn
                     (slime-forward-sexp count)
                     (when more (down-list 1))))
          ;; Align at beginning
          (slime-forward-sexp)
          (beginning-of-sexp))
      (error (goto-char origin)))))

(defun slime-goto-location-buffer (buffer)
  (destructure-case buffer
    ((:file filename)
     (set-buffer (find-file-noselect (slime-from-lisp-filename filename) t))
     (goto-char (point-min)))
    ((:buffer buffer)
     (set-buffer buffer)
     (goto-char (point-min)))
    ((:source-form string)
     (set-buffer (get-buffer-create "*SLIME Source Form*"))
     (erase-buffer)
     (insert string)
     (goto-char (point-min)))))

(defun slime-goto-location-position (position)
  (destructure-case position
    ((:position pos &optional align-p)
     (goto-char pos)
     (when align-p
       (slime-forward-sexp)
       (beginning-of-sexp)))
    ((:line start &optional end)
     (goto-line start))
    ((:function-name name)
     (let ((case-fold-search t)
           (name (regexp-quote name)))
       (or 
        (re-search-forward 
         (format "^(\\(def.*[ \n\t(]\\([-.%%$&a-z0-9]+:?:\\)?\\)?%s[ \t)]" 
                 name) nil t)
        (re-search-forward 
         (format "\\s %s" name) nil t)))
     (goto-char (match-beginning 0)))
    ((:source-path source-path start-position)
     (cond (start-position
            (goto-char start-position)
            (slime-forward-positioned-source-path source-path))
           (t
            (slime-forward-source-path source-path))))))

(defun slime-goto-source-location (location &optional noerror)
  "Move to the source location LOCATION.  Several kinds of locations
are supported:

<location> ::= (:location <buffer> <position>)
             | (:error <message>) 

<buffer>   ::= (:file <filename>)
             | (:buffer <buffername>)
             | (:source-form <string>)

<position> ::= (:position <fixnum> [<align>]) ; 1 based
             | (:line <fixnum> [<fixnum>])
             | (:function-name <string>)
             | (:source-path <list> <start-position>) "
  (destructure-case location
    ((:location buffer position)
     (slime-goto-location-buffer buffer)
     (slime-goto-location-position position))
    ((:error message)
     (if noerror
         (slime-message "%s" message)
       (error "%s" message)))))

(defmacro slime-point-moves-p (&rest body)
  "Execute BODY and return true if the current buffer's point moved."
  (let ((pointvar (gensym "point-")))
    `(let ((,pointvar (point)))
       (save-current-buffer ,@body)
       (/= ,pointvar (point)))))

(put 'slime-point-moves-p 'lisp-indent-function 0)

(defun slime-forward-sexp (&optional count)
  "Like `forward-sexp', but understands reader-conditionals (#- and #+)."
  (dotimes (i (or count 1))
    (while (slime-point-moves-p (slime-forward-blanks)
                                (slime-forward-reader-comment)
                                (slime-forward-reader-conditional)))
    (forward-sexp)))

(defun slime-forward-blanks ()
  "Move forward over all whitespace and newlines at point."
  (while (slime-point-moves-p
           (skip-syntax-forward " ")
           ;; newlines aren't in lisp-mode's whitespace syntax class
           (when (eolp) (forward-char)))))

;; Emacs 21's forward-sexp understands #| |# comments in lisp-mode
;; buffers, but (at least) Emacs 20's doesn't, so here it is.
(defun slime-forward-reader-comment ()
  "Move forward over #|...|# reader comments. The comments may be nested."
  (when (looking-at "#|")
    (goto-char (match-end 0))
    (while (not (looking-at "|#"))
      (re-search-forward (regexp-opt '("|#" "#|")))
      (goto-char (match-beginning 0))
      (when (looking-at "#|")           ; nested comment
        (slime-forward-reader-comment)))
    (goto-char (match-end 0))))

(defun slime-forward-reader-conditional ()
  "Move past any reader conditional (#+ or #-) at point."
  (when (or (looking-at "#\\+")
            (looking-at "#-"))
    (goto-char (match-end 0))
    (let* ((plus-conditional-p (eq (char-before) ?+))
           (result (slime-eval-feature-conditional (read (current-buffer)))))
      (unless (if plus-conditional-p result (not result))
        ;; skip this sexp
        (slime-forward-sexp)))))

(defun slime-eval-feature-conditional (e)
  "Interpret a reader conditional expression."
  (if (symbolp e)
      (member* (symbol-name e) (slime-lisp-features) :test #'equalp)
    (funcall (ecase (car e)
               (and #'every)
               (or  #'some)
               (not (lambda (f l) (not (apply f l)))))
             #'slime-eval-feature-conditional
             (cdr e))))


;;;;; Visiting and navigating the overlays of compiler notes

(defun slime-next-note ()
  "Go to and describe the next compiler note in the buffer."
  (interactive)
  (slime-find-next-note)
  (if (slime-note-at-point)
      (slime-show-note (slime-note-at-point))
    (message "No next note.")))

(defun slime-previous-note ()
  "Go to and describe the previous compiler note in the buffer."
  (interactive)
  (slime-find-previous-note)
  (if (slime-note-at-point)
      (slime-show-note (slime-note-at-point))
    (message "No previous note.")))

(defun slime-remove-notes ()
  "Remove compiler-note annotations from the current buffer."
  (interactive)
  (slime-remove-old-overlays))

(defun slime-show-note (overlay)
  "Present the details of a compiler note to the user."
  (slime-temporarily-highlight-note overlay)
  (let ((message (get-char-property (point) 'help-echo)))
    (slime-message "%s" (if (zerop (length message)) "\"\"" message))))

(defun slime-temporarily-highlight-note (overlay)
  "Temporarily highlight a compiler note's overlay.
The highlighting is designed to both make the relevant source more
visible, and to highlight any further notes that are nested inside the
current one.

The highlighting is automatically undone before the next Emacs command."
  (lexical-let ((old-face (overlay-get overlay 'face))
                (overlay overlay))
    (push (lambda () (overlay-put overlay 'face old-face))
	  slime-pre-command-actions)
    (overlay-put overlay 'face 'slime-highlight-face)))


;;;;; Overlay lookup operations

(defun slime-note-at-point ()
  "Return the overlay for a note starting at point, otherwise NIL."
  (find (point) (slime-note-overlays-at-point)
	:key 'overlay-start))

(defun slime-note-overlay-p (overlay)
  "Return true if OVERLAY represents a compiler note."
  (overlay-get overlay 'slime))

(defun slime-note-overlays-at-point ()
  "Return a list of all note overlays that are under the point."
  (remove-if-not 'slime-note-overlay-p (overlays-at (point))))

(defun slime-find-next-note ()
  "Go to the next position with the `slime-note' text property.
Retuns true if such a position is found."
  (slime-find-note 'next-single-char-property-change))

(defun slime-find-previous-note ()
  "Go to the next position with the `slime' text property.
Returns true if such a position is found."
  (slime-find-note 'previous-single-char-property-change))

(defun slime-find-note (next-candidate-fn)
  "Seek out the beginning of a note.
NEXT-CANDIDATE-FN is called to find each new position for consideration."
  (let ((origin (point)))
    (loop do (goto-char (funcall next-candidate-fn (point) 'slime))
	  until (or (slime-note-at-point)
		    (eobp)
		    (bobp)))
    (unless (slime-note-at-point)
      (goto-char origin))))


;;; Arglist Display

(defun slime-space (n)
  "Insert a space and print some relevant information (function arglist).
Designed to be bound to the SPC key.  Prefix argument can be used to insert
more than one space."
  (interactive "p")
  (self-insert-command n)
  (when (and (slime-connected-p)
	     (not (slime-busy-p))
	     (slime-function-called-at-point/line))
    (slime-arglist (symbol-name (slime-function-called-at-point/line)))))

(defun slime-arglist (symbol-name &optional show-fn)
  "Show the argument list for the nearest function call, if any.
If SHOW-FN is non-nil, it is funcall'd with the result instead of
printing a message."
  (interactive (list (slime-read-symbol-name "Arglist of: ")))
  (slime-eval-async 
   `(swank:arglist-string ,symbol-name)
   (slime-buffer-package)
   (with-lexical-bindings (show-fn symbol-name)
     (lambda (arglist)
       (if show-fn
           (funcall show-fn arglist)
         (slime-background-message 
          "%s" (slime-format-arglist symbol-name arglist)))))))

(defun slime-get-arglist (symbol-name)
  "Return the argument list for SYMBOL-NAME."
  (slime-format-arglist symbol-name
                        (slime-eval `(swank:arglist-string ,symbol-name))))

(defun slime-format-arglist (symbol-name arglist)
  (assert (eq ?\( (aref arglist 0)))
  (assert (eq ?\) (aref arglist (1- (length arglist)))))
  (let ((args (substring arglist 1 -1)))
    (format "(%s%s%s)" 
            symbol-name 
            (if (zerop (length args)) "" " ")
            args)))


;;; Autodocs (automatic context-sensitive help)

(defvar slime-autodoc-mode nil
  "*When non-nil, print documentation about symbols as the point moves.")

(defvar slime-autodoc-cache-type 'last
  "*Cache policy for automatically fetched documentation.
Possible values are:
 nil  - none.
 last - cache only the most recently-looked-at symbol's documentation.
        The values are stored in the variable `slime-autodoc-cache'.
 all  - cache all symbol documentation.
        The values are stored on the `slime-autodoc-cache' property
        of the respective Elisp symbols.

More caching means fewer calls to the Lisp process, but at the risk of
using outdated information.")

(defvar slime-autodoc-cache nil
  "Cache variable for when `slime-autodoc-cache-type' is 'last'.
The value is (SYMBOL-NAME . DOCUMENTATION).")

(defun slime-autodoc-mode (&optional arg)
  "Enable `slime-autodoc'."
  (interactive)
  (cond ((and arg (not (eq -1 arg))) (setq slime-autodoc-mode t))
        ((eq -1 arg) (setq slime-autodoc-mode nil))
        (t (setq slime-autodoc-mode (not slime-autodoc-mode))))
  (when slime-autodoc-mode (slime-autodoc-start-timer)))

(defun slime-autodoc ()
  "Print some apropos information about the code at point, if applicable."
  (when-let (sym (slime-function-called-at-point/line))
    (let ((name (symbol-name sym))
          (cache-key (slime-qualify-cl-symbol-name sym)))
      (or (when-let (documentation (slime-get-cached-autodoc cache-key))
            (slime-background-message documentation)
            t)
          ;; Asynchronously fetch, cache, and display arglist
          (slime-arglist
           name
           (with-lexical-bindings (cache-key name)
             (lambda (arglist)
               ;; FIXME: better detection of "no documentation available"
               (if (string-match "<Unknown-Function>" arglist)
                   (setq arglist "")
                 (setq arglist (slime-format-arglist name arglist)))
               (slime-update-autodoc-cache cache-key arglist)
               (slime-background-message arglist))))))))

(defun slime-get-cached-autodoc (symbol-name)
  "Return the cached autodoc documentation for SYMBOL-NAME, or nil."
  (ecase slime-autodoc-cache-type
    ((nil) nil)
    ((last)
     (when (equal (car slime-autodoc-cache) symbol-name)
       (cdr slime-autodoc-cache)))
    ((all)
     (when-let (symbol (intern-soft symbol-name))
       (get symbol 'slime-autodoc-cache)))))

(defun slime-update-autodoc-cache (symbol-name documentation)
  "Update the autodoc cache for SYMBOL with DOCUMENTATION.
Return DOCUMENTATION."
  (ecase slime-autodoc-cache-type
    ((nil) nil)
    ((last)
     (setq slime-autodoc-cache (cons symbol-name documentation)))
    ((all)
     (put (intern symbol-name) 'slime-autodoc-cache documentation)))
  documentation)


;;;;; Asynchronous message idle timer

(defvar slime-autodoc-idle-timer nil
  "Idle timer for the next autodoc message.")

(defvar slime-autodoc-delay 0.2
  "*Delay before autodoc messages are fetched and displayed, in seconds.")

(defun slime-autodoc-start-timer ()
  "*(Re)start the timer that prints autodocs every `slime-autodoc-delay' seconds."
  (interactive)
  (when slime-autodoc-idle-timer
    (cancel-timer slime-autodoc-idle-timer))
  (setq slime-autodoc-idle-timer
        (run-with-idle-timer slime-autodoc-delay slime-autodoc-delay
                             'slime-autodoc-timer-hook)))

(defun slime-autodoc-timer-hook ()
  "Function to be called after each Emacs becomes idle.
When `slime-autodoc-mode' is non-nil, print apropos information about
the symbol at point if applicable."
  (when (slime-autodoc-message-ok-p)
    (condition-case err
        (slime-autodoc)
      (error
       (setq slime-autodoc-mode nil)
       (message "Error: %S; slime-autodoc-mode now disabled." err)))))

(defun slime-autodoc-message-ok-p ()
  "Return true if printing a message is currently okay (shouldn't
annoy the user)."
  (and slime-mode
       slime-autodoc-mode
       (null (current-message))
       (not executing-kbd-macro)
       (not (and (boundp 'edebug-active) (symbol-value 'edebug-active)))
       (not cursor-in-echo-area)
       (not (eq (selected-window) (minibuffer-window)))
       (slime-connected-p)
       (not (slime-busy-p))))


;;; Typeout frame

;; When a "typeout frame" exists it is used to display certain
;; messages instead of the echo area or pop-up windows.

(defvar slime-typeout-window nil
  "The current typeout window.")

(defvar slime-typeout-frame-properties
  '((height . 16) (minibuffer . nil) (name . "SLIME Typeout"))
  "The typeout frame properties (passed to `make-frame').")

(defun slime-typeout-active-p ()
  (and slime-typeout-window
       (window-live-p slime-typeout-window)))

(defun slime-typeout-message (format-string &rest format-args)
  (assert (slime-typeout-active-p))
  (with-current-buffer (window-buffer slime-typeout-window)
    (erase-buffer)
    (insert (apply #'format format-string format-args))))

(defun slime-make-typeout-frame ()
  "Create a frame for displaying messages (e.g. arglists)."
  (interactive)
  (let ((frame (make-frame slime-typeout-frame-properties)))
    (save-selected-window
      (select-window (frame-selected-window frame))
      (switch-to-buffer "*SLIME-Typeout*")
      (setq slime-typeout-window (selected-window)))))

(defun slime-ensure-typeout-frame ()
  "Create the typeout frame unless it already exists."
  (interactive)
  (unless (slime-typeout-active-p)
    (slime-make-typeout-frame)))


;;; Completion

(defvar slime-completions-buffer-name "*Completions*")

(defvar slime-complete-saved-window-configuration nil
  "Window configuration before we show the *Completions* buffer.\n\
This is buffer local in the buffer where the complition is
performed.")

(defun slime-complete-maybe-save-window-configuration ()
  (make-local-variable 'slime-complete-saved-window-configuration)
  (unless slime-complete-saved-window-configuration
    (setq slime-complete-saved-window-configuration
          (current-window-configuration))))

(defun slime-complete-delay-restoration ()
  (make-local-hook 'pre-command-hook)
  (add-hook 'pre-command-hook
            'slime-complete-maybe-restore-window-confguration))

(defun slime-complete-forget-window-configuration ()
  (setq slime-complete-saved-window-configuration nil))

(defun slime-complete-restore-window-configuration ()
  "Restore the window config if available."
  (remove-hook 'pre-command-hook
               'slime-complete-maybe-restore-window-confguration)
  (when slime-complete-saved-window-configuration
    (save-excursion
      (set-window-configuration slime-complete-saved-window-configuration))
    (setq slime-complete-saved-window-configuration nil))
  (when (get-buffer slime-completions-buffer-name)
    (bury-buffer slime-completions-buffer-name)))

(defun slime-complete-maybe-restore-window-confguration ()
  "Restore the window configuration, if the following command
terminates a current completion."
  (remove-hook 'pre-command-hook
               'slime-complete-maybe-restore-window-confguration)
  (condition-case err
      (cond ((find last-command-char "()\"'`,# \r\n:")
             (slime-complete-restore-window-configuration))
            ((memq this-command '(self-insert-command
                                  slime-complete-symbol
                                  backward-delete-char-untabify
                              backward-delete-char
                              scroll-other-window))
             (slime-complete-delay-restoration))
            (t 
             (slime-complete-forget-window-configuration)))
    (error
     ;; Because this is called on the pre-command-hook, we mustn't let
     ;; errors propagate.
     (message "Error in slime-complete-forget-window-configuration: %S" err))))
  
(defun* slime-complete-symbol ()
  "Complete the symbol at point.
If the symbol lacks an explicit package prefix, the current buffer's
package is used."
  ;; NB: It is only the name part of the symbol that we actually want
  ;; to complete -- the package prefix, if given, is just context.
  (interactive)
  (when (save-excursion (re-search-backward "\"[^ \t\n]+\\=" nil t))
    (return-from slime-complete-symbol (comint-dynamic-complete-as-filename)))
  (let* ((end (move-marker (make-marker) (slime-symbol-end-pos)))
         (beg (move-marker (make-marker) (slime-symbol-start-pos)))
         (prefix (buffer-substring-no-properties beg end))
         (completion-result (slime-completions prefix))
         (completion-set (first completion-result))
         (completed-prefix (second completion-result)))
    (if (null completion-set)
        (progn (slime-minibuffer-respecting-message
                "Can't find completion for \"%s\"" prefix)
               (ding)
               (slime-complete-restore-window-configuration))
      (goto-char end)
      (insert-and-inherit completed-prefix)
      (delete-region beg end)
      (goto-char (+ beg (length completed-prefix)))
      (cond ((and (member completed-prefix completion-set)
                  (= (length completion-set) 1))
             (slime-minibuffer-respecting-message "Sole completion")
             (slime-complete-restore-window-configuration))
            ;; Incomplete
            (t
             (when (member completed-prefix completion-set)
               (slime-minibuffer-respecting-message "Complete but not unique"))
             (let ((unambiguous-completion-length
                    (loop for c in completion-set
                          minimizing (or (mismatch completed-prefix c)
                                         (length completed-prefix)))))
               (goto-char (+ beg unambiguous-completion-length))
               (slime-complete-maybe-save-window-configuration)
               (with-output-to-temp-buffer "*Completions*"
                 (display-completion-list completion-set))
               (slime-complete-delay-restoration)))))))
        
(defun slime-minibuffer-respecting-message (format &rest format-args)
  "Display TEXT as a message, without hiding any minibuffer contents."
  (let ((text (format " [%s]" (apply #'format format format-args))))
    (if (minibuffer-window-active-p (minibuffer-window))
        (if (fboundp 'temp-minibuffer-message) ;; XEmacs
            (temp-minibuffer-message text)
          (minibuffer-message text))
      (message "%s" text))))

(defvar slime-read-expression-map (make-sparse-keymap)
  "Minibuffer keymap used for reading CL expressions.")

(set-keymap-parent slime-read-expression-map minibuffer-local-map)

(define-key slime-read-expression-map "\t" 'slime-complete-symbol)
(define-key slime-read-expression-map "\M-\t" 'slime-complete-symbol)

(defvar slime-read-expression-history '()
  "History list of expressions read from the minibuffer.")
 
(defun slime-read-from-minibuffer (prompt &optional initial-value)
  "Read a string from the minibuffer, prompting with PROMPT.  
If INITIAL-VALUE is non-nil, it is inserted into the minibuffer before
reading input.  The result is a string (\"\" if no input was given)."
  (let ((minibuffer-setup-hook 
         (cons (lexical-let ((package (slime-buffer-package))
                             (connection (slime-connection)))
                 (lambda ()
                   (setq slime-buffer-package package)
                   (setq slime-buffer-connection connection)
                   (set-syntax-table lisp-mode-syntax-table)))
	       minibuffer-setup-hook)))
    (read-from-minibuffer prompt initial-value slime-read-expression-map
			  nil 'slime-read-expression-history)))

(defun slime-symbol-start-pos ()
  "Return the starting position of the symbol under point.
The result is unspecified if there isn't a symbol under the point."
  (save-excursion
    (skip-syntax-backward "w_") 
    (point)))

(defun slime-symbol-end-pos ()
  (save-excursion
    (skip-syntax-forward "w_")
    (point)))

(defun slime-bogus-completion-alist (list)
  "Make an alist out of list.
The same elements go in the CAR, and nil in the CDR. To support the
apparently very stupid `try-completions' interface, that wants an
alist but ignores CDRs."
  (mapcar (lambda (x) (cons x nil)) list))

(defun slime-completions (prefix &optional default-package)
  (let ((prefix (etypecase prefix
		  (symbol (symbol-name prefix))
		  (string prefix))))
    (slime-eval `(swank:completions ,prefix 
				    ,(or default-package
					 (slime-find-buffer-package)
					 (slime-buffer-package))))))


;;; Interpreting Elisp symbols as CL symbols (package qualifiers)

(defun slime-cl-symbol-name (symbol)
  (let ((n (if (stringp symbol) symbol (symbol-name symbol))))
    (if (string-match ":\\([^:]*\\)$" n)
	(match-string 1 n)
      n)))

(defun slime-cl-symbol-package (symbol &optional default)
  (let ((n (if (stringp symbol) symbol (symbol-name symbol))))
    (if (string-match "^\\([^:]*\\):" n)
	(match-string 1 n)
      default)))

(defun slime-cl-symbol-external-ref-p (symbol)
  "Does SYMBOL refer to an external symbol?
FOO:BAR is an external reference.
FOO::BAR is not, and nor is BAR."
  (let ((name (if (stringp symbol) symbol (symbol-name symbol))))
    (and (string-match ":" name)
         (not (string-match "::" name)))))

(defun slime-qualify-cl-symbol (symbol-or-name)
  "Like `slime-qualify-cl-symbol-name', but interns the result."
  (intern (slime-qualify-cl-symbol-name symbol-or-name)))

(defun slime-qualify-cl-symbol-name (symbol-or-name)
  "Return a package-qualified symbol-name that indicates the CL symbol
SYMBOL. If SYMBOL doesn't already have a package prefix, the buffer
package is used."
  (let ((s (if (stringp symbol-or-name)
               symbol-or-name
             (symbol-name symbol-or-name))))
    (if (slime-cl-symbol-package s)
        s
      (format "%s::%s"
              (slime-buffer-package)
              (slime-cl-symbol-name s)))))


;;; Edit definition

(defvar slime-find-definition-history-ring (make-ring 20)
  "History ring recording the definition-finding \"stack\".")

(defun slime-push-definition-stack ()
  "Add MARKER to the edit-definition history stack.
If MARKER is nil, use the point."
  (ring-insert-at-beginning slime-find-definition-history-ring (point-marker)))

(defun slime-pop-find-definition-stack ()
  "Pop the edit-definition stack and goto the location."
  (interactive)
  (unless (ring-empty-p slime-find-definition-history-ring)
    (let* ((marker (ring-remove slime-find-definition-history-ring))
	   (buffer (marker-buffer marker)))
      (if (buffer-live-p buffer)
	  (progn (switch-to-buffer buffer)
		 (goto-char (marker-position marker)))
        ;; If this buffer was deleted, recurse to try the next one
        (slime-pop-find-definition-stack)))))

(defun slime-edit-fdefinition (name &optional other-window)
  "Lookup the definition of the symbol at point.  
If there's no symbol at point, or a prefix argument is given, then the
function name is prompted."
  (interactive (list (slime-read-symbol-name "Function name: ")))
  (let ((locations (slime-eval `(swank:find-function-locations ,name)
                               (slime-buffer-package))))
    (assert locations)
    (slime-push-definition-stack)
    (cond ((null (cdr locations))
           (slime-goto-source-location (car locations))
           (cond ((not other-window)
                  (switch-to-buffer (current-buffer)))
                 (t
                  (switch-to-buffer-other-window (current-buffer)))))
          (t (slime-show-definitions name locations)))))

(defun slime-edit-fdefinition-other-window (name)
  "Like `slime-edit-fdefinition' but switch to the other window."
  (interactive (list (slime-read-symbol-name "Function name: ")))
  (slime-edit-fdefinition name t))

(defun slime-show-definitions (name locations)
  (slime-show-xrefs `((,name . ,(loop for l in locations
                                      collect (cons (format "%s" l) l))))
                    'definition
                    name
                     (slime-buffer-package)))

;;;; `ED'

(defvar slime-ed-frame nil
  "The frame used by `slime-ed'.")

(defvar slime-ed-use-dedicated-frame t
  "*When non-nil, `slime-ed' will create and reuse a dedicated frame.")

(defun slime-ed (what)
  "Edit WHAT, either a filename (string) or function name (symbol), or nil.
This for use in the implementation of COMMON-LISP:ED."
  ;; Without `save-excursion' very strange things happen if you call
  ;; (swank:ed-in-emacs X) from the REPL. -luke (18/Jan/2004)
  (save-excursion
    (when slime-ed-use-dedicated-frame
      (unless (and slime-ed-frame (frame-live-p slime-ed-frame))
        (setq slime-ed-frame (new-frame)))
      (select-frame slime-ed-frame))
    (cond ((stringp what)
           (find-file (slime-from-lisp-filename what)))
          ((symbolp what)
           (slime-edit-fdefinition (symbol-name what)))
          (t nil))))                    ; nothing in particular


;;; Interactive evaluation.

(defun slime-eval-with-transcript (form package &optional fn)
  "Send FROM and PACKAGE to Lisp and pass the result to FN.
Display the result in the message area, if FN is nil.
Show the output buffer if the evaluation causes any output."
  (with-current-buffer (slime-output-buffer)
    (slime-with-output-end-mark (slime-mark-output-start)))
  (with-lexical-bindings (fn)
    (slime-eval-async form package 
                      (lambda (value)
                        (with-current-buffer (slime-output-buffer)
                          (cond (fn (funcall fn value))
                                (t (message "=> %s" value)))
                          (slime-show-last-output))))))

(defun slime-eval-describe (form)
  "Evalute FORM in Lisp and display the result in a new buffer."
  (lexical-let ((package (slime-buffer-package)))
    (slime-eval-with-transcript
     form package
     (lambda (string) (slime-show-description string package)))))

(defun slime-insert-transcript-delimiter (string)
  (with-current-buffer (slime-output-buffer)
    (slime-with-output-end-mark
     (unless (bolp) (insert "\n"))
     (slime-insert-propertized
      '(slime-transcript-delimiter t)
      ";;;; " (subst-char-in-string ?\n ?\ 
                                    (substring string 0 
                                               (min 60 (length string))))
      " ...\n"))))

(defun slime-interactive-eval (string)
  "Read and evaluate STRING and print value in minibuffer. "
  (interactive (list (slime-read-from-minibuffer "Slime Eval: ")))
  (slime-insert-transcript-delimiter string)
  (slime-eval-with-transcript `(swank:interactive-eval ,string)
                              (slime-buffer-package t)))

(defun slime-display-buffer-region (buffer start end &optional other-window)
  "Like `display-buffer', but only display the specified region."
  (let ((window-min-height 1))
    (with-current-buffer buffer
      (save-excursion
        (save-restriction
          (goto-char start)
          (beginning-of-line)
          (narrow-to-region (point) end)
          (let ((window (display-buffer buffer other-window t)))
            (set-window-start window (point))
            (unless (or (one-window-p t)
                        (/= (frame-width) (window-width)))
              (set-window-text-height window (/ (1- (frame-height)) 2)))
            (shrink-window-if-larger-than-buffer window)
            window))))))
  
(defun slime-last-expression ()
  (buffer-substring-no-properties (save-excursion (backward-sexp) (point))
				  (point)))

(defun slime-eval-last-expression ()
  "Evaluate the expression preceding point."
  (interactive)
  (slime-interactive-eval (slime-last-expression)))

(defun slime-eval-last-expression-display-output ()
  "Display output buffer and evaluate the expression preceding point."
  (interactive)
  (slime-display-output-buffer)
  (slime-interactive-eval (slime-last-expression)))
  
(defun slime-eval-defun ()
  "Evaluate the current toplevel form.
Use `slime-re-evaluate-defvar' if the from starts with '(defvar'"
  (interactive)
  (let ((form (slime-defun-at-point)))
    (cond ((string-match "^(defvar " form)
           (slime-re-evaluate-defvar form))
          (t
           (slime-interactive-eval form)))))

(defun slime-eval-region (start end)
  "Evalute region."
  (interactive "r")
  (slime-eval-with-transcript
   `(swank:interactive-eval-region ,(buffer-substring-no-properties start end))
   (slime-buffer-package)))

(defun slime-eval-buffer ()
  "Evalute the current buffer.
The value is printed in the echo area."
  (interactive)
  (slime-eval-region (point-min) (point-max)))

(defun slime-re-evaluate-defvar (form)
  "Force the re-evaluaton of the defvar form before point.  

First make the variable unbound, then evaluate the entire form."
  (interactive (list (slime-last-expression)))
  (slime-eval-with-transcript `(swank:re-evaluate-defvar ,form)
                              (slime-buffer-package)))

(defun slime-pprint-eval-last-expression ()
  "Evalute the form before point; pprint the value in a buffer."
  (interactive)
  (slime-eval-describe `(swank:pprint-eval ,(slime-last-expression))))

(defun slime-eval-print-last-expression (string)
  "Evalute sexp before point; print value into the current buffer"
  (interactive (list (slime-last-expression)))
  (lexical-let ((buffer (current-buffer)))
    (slime-eval-with-transcript    
     `(swank:interactive-eval ,string)
     (slime-buffer-package t)
     (lambda (result) (with-current-buffer buffer
                        (slime-show-last-output)
                        (insert "\n"
                                (format "%s" result)
                                "\n"))))))

(defun slime-eval/compile-defun-dwim (&optional arg)
  "Call the computation command you want (Do What I Mean).
Look at defun and determine whether to call `slime-eval-defun' or
`slime-compile-defun'.

A prefix of `-' forces evaluation, any other prefix forces
compilation."
  (interactive "P")
  (case arg
    ;; prefix is `-', evaluate defun
    ((-) (slime-eval-defun))
    ;; no prefix, automatically determine action
    ((nil) (let ((form (slime-defun-at-point)))
             (cond ((string-match "^(defvar " form)
                    (slime-re-evaluate-defvar form))
                   ((string-match "^(def" form)
                    (slime-compile-defun))
                   (t
                    (slime-eval-defun)))))
    ;; prefix is not `-', compile defun
    (otherwise (slime-compile-defun))))

(defun slime-toggle-trace-fdefinition (fname-string)
  "Toggle trace for FNAME-STRING."
  (interactive (list (slime-read-from-minibuffer
		      "(Un)trace: " (slime-symbol-name-at-point))))
  (message "%s" (slime-eval `(swank:toggle-trace-fdefinition ,fname-string)
			    (slime-buffer-package t))))

(defun slime-untrace-all ()
  "Untrace all functions."
  (interactive)
  (slime-eval `(swank:untrace-all)))

(defun slime-disassemble-symbol (symbol-name)
  "Display the disassembly for SYMBOL-NAME."
  (interactive (list (slime-read-symbol-name "Disassemble: ")))
  (slime-eval-describe `(swank:disassemble-symbol ,symbol-name)))

(defun slime-load-file (filename)
  "Load the Lisp file FILENAME."
  (interactive (list 
		(read-file-name "Load file: " nil nil
				nil (file-name-sans-extension
				     (file-name-nondirectory 
				      (buffer-file-name))))))
  (let ((lisp-filename (slime-to-lisp-filename (expand-file-name filename))))
    (slime-eval-with-transcript `(swank:load-file ,lisp-filename) nil)))


;;;; Profiling

(defun slime-toggle-profile-fdefinition (fname-string)
  "Toggle profiling for FNAME-STRING."
  (interactive (list (slime-read-from-minibuffer
		      "(Un)Profile: " (slime-symbol-name-at-point))))
  (slime-eval-async `(swank:toggle-profile-fdefinition ,fname-string)
                    (slime-buffer-package t)
                    (lambda (r) (message "%s" r))))

(defun slime-unprofile-all ()
  "Unprofile all functions."
  (interactive)
  (slime-eval-async '(swank:unprofile-all) (slime-buffer-package t)
                    (lambda (r) (message "%s" r))))

(defun slime-profile-report ()
  "Print profile report."
  (interactive)
  (slime-eval-with-transcript '(swank:profile-report) nil))

(defun slime-profile-reset ()
  "Reset profile counters."
  (interactive)
  (slime-eval-async (slime-eval `(swank:profile-reset)) nil 
                    (lambda (r) (message "%s" r))))

(defun slime-profiled-functions ()
  "Return list of names of currently profiled functions."
  (interactive)
  (slime-eval-async `(swank:profiled-functions) nil
                    (lambda (r) (message "%s" r))))

(defun slime-profile-package (package callers methods)
  "Profile all functions in PACKAGE.  
If CALLER is non-nil names have counts of the most common calling
functions recorded. 
If METHODS is non-nil, profile all methods of all generic function
having names in the given package."
  (interactive (list (slime-read-package-name "Package: ")
                     (y-or-n-p "Record the most common callers? ")
                     (y-or-n-p "Profile methods? ")))
  (slime-eval-async `(swank:profile-package ,package ,callers ,methods) nil
                    (lambda (r) (message "%s" r))))



;;; Documentation

(defun slime-hyperspec-lookup (symbol-name)
  "A wrapper for `hyperspec-lookup'"
  (interactive (list (let ((symbol-at-point (slime-symbol-name-at-point)))
                       (if (and symbol-at-point
                                (intern-soft (downcase symbol-at-point)
                                             common-lisp-hyperspec-symbols))
                           symbol-at-point
                         (completing-read
                          "Look up symbol in Common Lisp HyperSpec: "
                          common-lisp-hyperspec-symbols #'boundp
                          t symbol-at-point
                          'common-lisp-hyperspec-history)))))
  (hyperspec-lookup symbol-name))
  
(defun slime-show-description (string package)
  (slime-with-output-to-temp-buffer "*SLIME Description*"
    (princ string)))

(defun slime-describe-symbol (symbol-name)
  (interactive (list (slime-read-symbol-name "Describe symbol: ")))
  (when (not symbol-name)
    (error "No symbol given"))
  (slime-eval-describe `(swank:describe-symbol ,symbol-name)))

(defun slime-documentation (symbol-name)
  "Display function- or symbol-documentation for SYMBOL-NAME."
  (interactive (list (slime-read-symbol-name "Documentation for symbol: ")))
  (when (not symbol-name)
    (error "No symbol given"))
  (slime-eval-describe 
   `(swank:documentation-symbol ,symbol-name "(not documented)")))

(defun slime-describe-function (symbol-name)
  (interactive (list (slime-read-symbol-name "Describe symbol: ")))
  (when (not symbol-name)
    (error "No symbol given"))
  (slime-eval-describe `(swank:describe-function ,symbol-name)))

(defun slime-apropos (string &optional only-external-p package)
  (interactive
   (if current-prefix-arg
       (list (read-string "SLIME Apropos: ")
             (y-or-n-p "External symbols only? ")
             (let ((pkg (slime-read-package-name "Package: ")))
               (if (string= pkg "") nil pkg)))
     (list (read-string "SLIME Apropos: ") t nil)))
  (let ((buffer-package (or package (slime-buffer-package t))))
    (slime-eval-async
     `(swank:apropos-list-for-emacs ,string ,only-external-p ,package)
     buffer-package
     (lexical-let ((string string)
                   (package (or package buffer-package))
                   (summary (concat "Apropos for "
                                    (format "%S" string)
                                    (if package (format " in package %S" package) "")
                                    (if only-external-p " (external symbols only)" ""))))
       (lambda (r) (slime-show-apropos r string package summary))))))

(defun slime-apropos-all ()
  "Shortcut for (slime-apropos <pattern> nil nil)"
  (interactive)
  (slime-apropos (read-string "SLIME Apropos: ") nil nil))

(defun slime-apropos-package (package &optional internal)
  "Show apropos listing for symbols in PACKAGE.
With prefix argument include internal symbols."
  (interactive (list (let ((pkg (slime-read-package-name "Package: ")))
                       (if (string= pkg "") (slime-buffer-package t) pkg))
                     current-prefix-arg))
  (slime-apropos "" (not internal) package))

(defun slime-show-apropos (plists string package summary)
  (if (null plists)
      (message "No apropos matches for %S" string)
    (slime-with-output-to-temp-buffer "*SLIME Apropos*"
      (apropos-mode)
      (set-syntax-table lisp-mode-syntax-table)
      (slime-mode t)
      (if (boundp 'header-line-format)
          (setq header-line-format summary)
        (insert summary "\n\n"))
      (setq slime-buffer-package package)
      (slime-set-truncate-lines)
      (slime-print-apropos plists))))

(defvar slime-apropos-label-properties
  (progn
    (require 'apropos)
    (cond ((and (boundp 'apropos-label-properties) 
                (symbol-value 'apropos-label-properties)))
          ((boundp 'apropos-label-face)
           (typecase (symbol-value 'apropos-label-face)
             (symbol `(face ,(or (symbol-value 'apropos-label-face)
                                 'italic)
                            mouse-face highlight))
             (list (symbol-value 'apropos-label-face)))))))

(defun slime-print-apropos (plists)
  (dolist (plist plists)
    (let ((designator (plist-get plist :designator)))
      (assert designator)
      (slime-insert-propertized (list 'face apropos-symbol-face
                                      'item designator
                                      'action 'slime-describe-symbol)
                                designator))
    (terpri)
    (let ((apropos-label-properties slime-apropos-label-properties))
      (loop for (prop namespace action) 
	    in '((:variable "Variable")
		 (:function "Function")
		 (:generic-function "Generic Function")
		 (:setf "Setf")
		 (:type "Type")
		 (:class "Class")
                 (:alien-type "Alien type")
                 (:alien-struct "Alien struct")
                 (:alien-union "Alien type")
                 (:alien-enum "Alien enum")
                 )
	    do
	    (let ((value (plist-get plist prop))
		  (start (point)))
	      (when value
		(princ "  ") 
		(slime-insert-propertized apropos-label-properties namespace)
		(princ ": ")
		(princ (etypecase value
			 (string value)
			 ((member :not-documented) "(not documented)")))
		(put-text-property start (point) 'type prop)
		(put-text-property start (point) 'action 'slime-call-describer)
		(terpri)))))))

(defun slime-call-describer (item)
  (let ((type (get-text-property (point) 'type)))
    (slime-eval-describe `(swank:describe-definition ,item ,type))))


;;; XREF: cross-referencing

(defvar slime-xref-mode-map)
(defvar slime-xref-saved-window-configuration nil
  "Buffer local variable in xref windows.")

(define-derived-mode slime-xref-mode lisp-mode "xref"
  "\\<slime-xref-mode-map>
\\{slime-xref-mode-map}"
  (setq font-lock-defaults nil)
  (slime-mode -1))

(slime-define-keys slime-xref-mode-map 
  ((kbd "RET") 'slime-show-xref)
  ("\C-m" 'slime-show-xref)
  (" " 'slime-goto-xref)
  ("q" 'slime-xref-quit)
  ;;("n" 'slime-xref-next)
  ;;("p" 'slime-xref-previous)
  )

;; FIXME: binding SLDB keys in xref buffer? -luke
(dolist (spec slime-keys)
  (destructuring-bind (key command &key sldb prefixed &allow-other-keys) spec
    (when sldb
      (let ((key (if prefixed (concat slime-prefix-key key) key)))
        (define-key slime-xref-mode-map key command)))))


;;;;; XREF results buffer and window management

(defun slime-xref-buffer ()
  "Return the XREF results buffer.
If CREATE is non-nil, create it if necessary."
  (or (find-if (lambda (b) (string-match "*XREF\\[" (buffer-name b)))
               (buffer-list))
      (error "No XREF buffer")))

(defun slime-init-xref-buffer (package ref-type symbol)
  "Initialize the current buffer for displaying XREF information."
  (slime-xref-mode)
  (setq buffer-read-only nil)
  (erase-buffer)
  (setq slime-buffer-package package)
  (slime-set-truncate-lines))

(defun slime-display-xref-buffer ()
  "Display the XREF results buffer in a window and select it."
  (let* ((buffer (slime-xref-buffer))
         (window (get-buffer-window buffer)))
    (if (and window (window-live-p window))
        (select-window window)
      (select-window (display-buffer buffer t))
      (shrink-window-if-larger-than-buffer))))

(defmacro* slime-with-xref-buffer ((package ref-type symbol) &body body)
  "Execute BODY in a xref buffer, then show that buffer."
  (let ((type (gensym))
        (sym (gensym)))
    `(let ((,type ,ref-type)
           (,sym ,symbol))
       (with-current-buffer (get-buffer-create 
                             (format "*XREF[%s: %s]*" ,type ,sym))
         (prog2 (progn
                  (slime-init-xref-buffer ,package ,type ,sym)
                  (make-local-variable 'slime-xref-saved-window-configuration)
                  (setq slime-xref-saved-window-configuration
                        (current-window-configuration)))
             (progn ,@body)
           (setq buffer-read-only t)
           (select-window (or (get-buffer-window (current-buffer) t)
                              (display-buffer (current-buffer) t)))
           (shrink-window-if-larger-than-buffer))))))

(put 'slime-with-xref-buffer 'lisp-indent-function 1)

(defun slime-insert-xrefs (xrefs)
  "Insert XREFS in the current-buffer.
XREFS is a list of the form ((GROUP . ((LABEL . LOCATION) ...)) ...)
GROUP and LABEL are for decoration purposes.  LOCATION is a source-location."
  (unless (bobp) (insert "\n"))
  (loop for (group . refs) in xrefs do 
        (progn
          (slime-insert-propertized '(face bold) group "\n")
          (loop for (label . location) in refs do
                (slime-insert-propertized 
                 (list 'slime-location location
                       'face 'font-lock-keyword-face)
                 "  " label "\n")))))

(defun slime-show-xrefs (xrefs type symbol package)
  "Show the results of an XREF query."
  (if (null xrefs)
      (message "No references found for %s." symbol)
    (setq slime-next-location-function 'slime-goto-next-xref)
    (slime-with-xref-buffer (package type symbol)
      (slime-insert-xrefs xrefs)
      (goto-char (point-min))
      (forward-line)
      (skip-chars-forward " \t"))))


;;;;; XREF commands

(defun slime-who-calls (symbol)
  "Show all known callers of the function SYMBOL."
  (interactive (list (slime-read-symbol-name "Who calls: " t)))
  (slime-xref 'calls symbol))

(defun slime-who-references (symbol)
  "Show all known referrers of the global variable SYMBOL."
  (interactive (list (slime-read-symbol-name "Who references: " t)))
  (slime-xref 'references symbol))

(defun slime-who-binds (symbol)
  "Show all known binders of the global variable SYMBOL."
  (interactive (list (slime-read-symbol-name "Who binds: " t)))
  (slime-xref 'binds symbol))

(defun slime-who-sets (symbol)
  "Show all known setters of the global variable SYMBOL."
  (interactive (list (slime-read-symbol-name "Who sets: " t)))
  (slime-xref 'sets symbol))

(defun slime-who-macroexpands (symbol)
  "Show all known expanders of the macro SYMBOL."
  (interactive (list (slime-read-symbol-name "Who macroexpands: " t)))
  (slime-xref 'macroexpands symbol))

(defun slime-who-specializes (symbol)
  "Show all known methods specialized on class SYMBOL."
  (interactive (list (slime-read-symbol-name "Who specializes: " t)))
  (slime-xref 'specializes symbol))

(defun slime-xref (type symbol)
  "Make an XREF request to Lisp."
  (slime-eval-async
   `(,(intern (format "swank:who-%s" type)) ',symbol)
   (slime-buffer-package t)
   (lexical-let ((type type)
                 (symbol symbol)
                 (package (slime-buffer-package)))
     (lambda (result)
       (slime-show-xrefs result type symbol package)))))


;;;;; XREF navigation

(defun slime-xref-location-at-point ()
  (or (get-text-property (point) 'slime-location)
      (error "No reference at point.")))

(defun slime-goto-xref ()
  "Goto the cross-referenced location at point."
  (interactive)
  (let ((location (slime-xref-location-at-point)))
    (slime-xref-cleanup)
    (slime-goto-source-location location)
    (switch-to-buffer (current-buffer))))

(defun slime-show-xref ()
  "Display the xref at point in the other window."
  (interactive)
  (let ((location (slime-xref-location-at-point)))
    (slime-show-source-location location)))
      
(defun slime-goto-next-xref ()
  "Goto the next cross-reference location."
  (let ((location (with-current-buffer (slime-xref-buffer)
                    (let ((w (display-buffer (current-buffer) t)))
                      (goto-char (1+ (next-single-char-property-change 
                                      (point) 'slime-location)))
                      (set-window-point w (point)))
                    (cond ((eobp)
                           (message "No more xrefs.")
                           nil)
                          (t 
                           (slime-xref-location-at-point))))))
    (when location
      (slime-goto-source-location location)
      (switch-to-buffer (current-buffer)))))

(defvar slime-next-location-function nil
  "Function to call for going to the next location.")

(defun slime-next-location ()
  "Go to the next location, depending on context.
When displaying XREF information, this goes to the next reference."
  (interactive)
  (when (null slime-next-location-function)
    (error "No context for finding locations."))
  (funcall slime-next-location-function))

(defun slime-xref-quit ()
  "Kill the current xref buffer and restore the window configuration."
  (interactive)
  (let ((config slime-xref-saved-window-configuration))
    (slime-xref-cleanup)
    (set-window-configuration config)))

(defun slime-xref-cleanup ()
  "Delete overlays created by xref mode and kill the xref buffer."
  (sldb-delete-overlays)
  (let ((buffer (current-buffer)))
    (delete-windows-on buffer)
    (kill-buffer buffer)))
  

;;; List callers/callees

(defun slime-eval-show-function-list (form type name)
  "Eval FROM in Lisp and display the result in a xref window."
  (ring-insert-at-beginning slime-find-definition-history-ring (point-marker))
  (lexical-let ((package (slime-buffer-package))
                (name name)
                (type type))
    (slime-eval-async form package
                      (lambda (result)
                        (slime-show-xrefs result type name package)))))

(defun slime-list-callers (symbol-name)
  "List the callers of SYMBOL-NAME in a xref window."
  (interactive (list (slime-read-symbol-name "List callers: ")))
  (slime-eval-show-function-list `(swank:list-callers ,symbol-name)
                                 'callers symbol-name))

(defun slime-list-callees (symbol-name)
  "List the callees of SYMBOL-NAME in a xref window."
  (interactive (list (slime-read-symbol-name "List callees: ")))
  (slime-eval-show-function-list `(swank:list-callees ,symbol-name)
                                 'callees symbol-name))


;;; Macroexpansion

(defun slime-eval-macroexpand (expander)
  (let ((string (slime-sexp-at-point)))
    (slime-eval-describe `(,expander ,string))))

(defun slime-macroexpand-1 (&optional repeatedly)
  "Display the macro expansion of the form at point.  The form is
expanded with CL:MACROEXPAND-1 or, if a prefix argument is given, with
CL:MACROEXPAND."
  (interactive "P")
  (slime-eval-macroexpand
   (if repeatedly 'swank:swank-macroexpand 'swank:swank-macroexpand-1)))

(defun slime-macroexpand-all ()
  "Display the recursively macro expanded sexp at point."
  (interactive)
  (slime-eval-macroexpand 'swank:swank-macroexpand-all))

(defun slime-ir1-expand ()
  "Display the ir1 form of the sexp at point."
  (interactive)
  (slime-eval-macroexpand 'swank:print-ir1-converted-blocks))



;;; Subprocess control

(defun slime-interrupt ()
  (interactive)
  (slime-dispatch-event `(:emacs-interrupt ,slime-current-thread)))

(defun slime-quit ()
  (interactive)
  (if (slime-evaluating-p)
      (slime-dispatch-event '(:emacs-quit))
    (error "Not evaluating - nothing to quit.")))

(defun slime-give-goahead (thread-id)
  "Allow a suspended thread to continue."
  (interactive "xThread-ID: ")
  (case (slime-state-name (slime-current-state))
    (slime-idle-state
     (slime-eval-async `(swank:give-goahead ,thread-id)
                       (slime-buffer-package)
                       (lambda (v) nil)))
    (slime-debugging-state
     (error "Already debugging - must finish first."))
    (t
     (error "Busy - can't attach in current state (%S)"
            (slime-current-state)))))

(defun slime-set-package (package)
  (interactive (list (slime-read-package-name "Package: " 
					      (slime-find-buffer-package))))
  (message "*package*: %s" (slime-eval `(swank:set-package ,package))))

(defun slime-set-default-directory (directory)
  (interactive (list (read-file-name "Directory: " nil default-directory t)))
  (with-current-buffer (slime-output-buffer)
    (setq default-directory (expand-file-name directory)))
  (message "default-directory: %s" 
	   (slime-eval `(swank:set-default-directory 
			 ,(expand-file-name directory)))))

(defun slime-sync-package-and-default-directory ()
  (interactive)
  (let ((package (slime-eval `(swank:set-package 
			       ,(slime-find-buffer-package))))
	(directory (slime-eval `(swank:set-default-directory 
				 ,(expand-file-name default-directory)))))
    (message "package: %s  default-directory: %s" package directory)))
	

;;; Debugger (SLDB)

(defvar sldb-hook nil
  "Hook run on entry to the debugger.")

(defun slime-add-face (face string)
  (add-text-properties 0 (length string) (list 'face face) string)
  string)
  
(defmacro in-sldb-face (name string)
  "Return STRING propertised with face sldb-NAME-face.
If `sldb-enable-styled-backtrace' is nil, just return STRING."
  (let ((facename (intern (format "sldb-%s-face" (symbol-name name))))
	(var (gensym "string")))
    `(let ((,var ,string))
      (sldb-add-face ',facename ,var)
      ,var)))


;;;;; Local variables in the debugger buffer

(make-variable-buffer-local
 (defvar sldb-condition nil
   "String describing the condition being debugged."))

(make-variable-buffer-local
 (defvar sldb-restarts nil
   "List of (NAME DESCRIPTION) for each available restart."))

(make-variable-buffer-local
 (defvar sldb-level nil
   "Current debug level (recursion depth) displayed in buffer."))

(make-variable-buffer-local
 (defvar sldb-saved-window-configuration nil
   "Window configuration before the debugger was initially entered."))

(make-variable-buffer-local
 (defvar sldb-backtrace-start-marker nil
   "Marker placed at the beginning of the backtrace text."))
   

;;;;; sldb-mode

(define-derived-mode sldb-mode fundamental-mode "sldb" 
  "Superior lisp debugger mode

\\{sldb-mode-map}"
  (erase-buffer)
  (set-syntax-table lisp-mode-syntax-table)
  (slime-set-truncate-lines)
  ;; Make original slime-connection "sticky" for SLDB commands in this buffer
  (setq slime-buffer-connection (slime-connection))
  (make-local-hook 'kill-buffer-hook)
  (add-hook 'kill-buffer-hook 'sldb-delete-overlays))

(slime-define-keys sldb-mode-map 
  ("v"    'sldb-show-source)
  ((kbd "RET") 'sldb-default-action)
  ("\C-m"      'sldb-default-action)
  ([mouse-2]  'sldb-default-action/mouse)
  ("e"    'sldb-eval-in-frame)
  ("d"    'sldb-pprint-eval-in-frame)
  ("D"    'sldb-disassemble)
  ("i"    'sldb-inspect-in-frame)
  ("n"    'sldb-down)
  ("p"    'sldb-up)
  ("\M-n" 'sldb-details-down)
  ("\M-p" 'sldb-details-up)
  ("l"    'sldb-list-locals)
  ("t"    'sldb-toggle-details)
  ("r"    'sldb-restart-frame)
  ("R"    'sldb-return-from-frame)
  ("c"    'sldb-continue)
  ("s"    'sldb-step)
  ("a"    'sldb-abort)
  ("q"    'sldb-quit)
  ("B"    'sldb-break-with-default-debugger)
  (":"    'slime-interactive-eval))

;; Inherit bindings from slime-mode
(dolist (spec slime-keys)
  (destructuring-bind (key command &key sldb prefixed &allow-other-keys) spec
    (when sldb
      (let ((key (if prefixed (concat slime-prefix-key key) key)))
        (define-key sldb-mode-map key command)))))

;; Keys 0-9 are shortcuts to invoke particular restarts.
(defmacro define-sldb-invoke-restart-key (number key)
  (let ((fname (intern (format "sldb-invoke-restart-%S" number))))
    `(progn
       (defun ,fname ()
	 (interactive)
	 (sldb-invoke-restart ,number))
       (define-key sldb-mode-map ,key ',fname))))

(defmacro define-sldb-invoke-restart-keys (from to)
  `(progn
     ,@(loop for n from from to to
	     collect `(define-sldb-invoke-restart-key ,n 
			,(number-to-string n)))))

(define-sldb-invoke-restart-keys 0 9)


;;;;; SLDB buffer creation & update

(defvar sldb-overlays '()
  "Overlays created in source code buffers to temporarily highlight expressions.")

(defun get-sldb-buffer (&optional create)
  (let* ((number (slime-connection-number))
         (buffer-name (format "*sldb [connection #%S]*" number)))
    (funcall (if create #'get-buffer-create #'get-buffer)
             buffer-name)))

(defun sldb-insert-condition (condition)
  (destructuring-bind (message type) condition
    (insert (in-sldb-face topline message)
            "\n" 
            (in-sldb-face condition type)
            "\n\n")))

(defun sldb-setup (thread level condition restarts frames)
  "Setup a new SLDB buffer.
CONDITION is a string describing the condition to debug.
RESTARTS is a list of strings (NAME DESCRIPTION) for each available restart.
FRAMES is a list (NUMBER DESCRIPTION) describing the initial
portion of the backtrace. Frames are numbered from 0."
  (with-current-buffer (get-sldb-buffer t)
    (unless (equal sldb-level level)
      (setq buffer-read-only nil)
      (sldb-mode)
      (unless sldb-saved-window-configuration
        (setq sldb-saved-window-configuration (current-window-configuration)))
      (setq slime-current-thread thread)
      (setq sldb-level level)
      (setq mode-name (format "sldb[%d]" sldb-level))
      (setq sldb-condition condition)
      (setq sldb-restarts restarts)
      (sldb-insert-condition condition)
      (insert (in-sldb-face section "Restarts:") "\n")
      (sldb-insert-restarts restarts)
      (insert "\n" (in-sldb-face section "Backtrace:") "\n")
      (setq sldb-backtrace-start-marker (point-marker))
      (sldb-insert-frames (sldb-prune-initial-frames frames) nil)
      (setq buffer-read-only t)
      (pop-to-buffer (current-buffer))
      (run-hooks 'sldb-hook))))

(defun sldb-insert-restarts (restarts)
  (loop for (name string) in restarts
        for number from 0 
        do (progn (slime-insert-propertized
                   `(restart-number ,number
                                    sldb-default-action sldb-invoke-restart
                                    mouse-face highlight)
                   "  "
                   (in-sldb-face restart-number (number-to-string number))
                   ": ["  (in-sldb-face restart-type name) "] " 
                   (in-sldb-face restart string))
                  (insert "\n"))))
  
(defun sldb-add-face (face string)
  (if sldb-enable-styled-backtrace
      (add-text-properties 0 (length string) (list 'face face) string)
      string))

(defun sldb-prune-initial-frames (frames)
  "Return the prefix of FRAMES to initially present to the user.
Regexp heuristics are used to avoid showing SWANK-internal frames."
  (or (loop for frame in frames
            for (number string) = frame
            until (string-match "[^(]*(\\(SWANK\\|swank\\):" string)
            collect frame)
      frames))

(defun sldb-insert-frame (frame)
  (destructuring-bind (number string) frame
    (slime-insert-propertized 
     `(frame ,frame) 
     "  " (in-sldb-face frame-label (format "%d" number)) ": "
     (in-sldb-face frame-line string)
     "\n")))

(defun sldb-insert-frames (frames maximum-length)
  "Insert FRAMES into buffer.
MAXIMUM-LENGTH is the total number of frames in the Lisp stack."
  (when maximum-length
    (assert (<= (length frames) maximum-length)))
  (save-excursion
    (mapc #'sldb-insert-frame frames)
    (let ((number (sldb-previous-frame-number)))
      (cond ((and maximum-length (< (length frames) maximum-length)))
	    (t
	     (slime-insert-propertized 
	      `(sldb-default-action 
		sldb-fetch-more-frames
		point-entered sldb-fetch-more-frames
		sldb-previous-frame-number ,number)
	      (in-sldb-face section " --more--\n")))))))

(defun sldb-fetch-more-frames (&rest ignore)
  "Fetch more backtrace frames.
Called on the `point-entered' text-property hook."
  (let ((inhibit-point-motion-hooks t))
    (let ((inhibit-read-only t))
      (when-let (previous (get-text-property (point) 'sldb-previous-frame-number))
        (beginning-of-line)
        (let ((start (point)))
          (end-of-buffer)
          (delete-region start (point)))
        (let ((start (1+ previous))
              (end (+ previous 40)))
          (sldb-insert-frames (slime-eval `(swank:backtrace ,start ,end))
                              (- end start)))))))


;;;;; SLDB commands

(defun sldb-default-action/mouse (event)
  (interactive "e")
  (destructuring-bind (mouse-1 (w pos &rest _)) event
    (save-excursion
      (goto-char pos)
      (let ((fn (get-text-property (point) 'sldb-default-action)))
	(if fn (funcall fn))))))

(defun sldb-default-action ()
  (interactive)
  (let ((fn (get-text-property (point) 'sldb-default-action)))
    (if fn (funcall fn))))

(defun sldb-delete-overlays ()
  (mapc #'delete-overlay sldb-overlays)
  (setq sldb-overlays '()))
  
(defun sldb-highlight-sexp (&optional start end)
  "Highlight the first sexp after point."
  (sldb-delete-overlays)
  (let ((start (or start (point)))
	(end (or end (save-excursion (forward-sexp) (point)))))
    (push (make-overlay start (1+ start)) sldb-overlays)
    (push (make-overlay (1- end) end) sldb-overlays)
    (dolist (overlay sldb-overlays)
      (overlay-put overlay 'face 'secondary-selection))))

(defun sldb-frame-number-at-point ()
  (let ((frame (get-text-property (point) 'frame)))
    (cond (frame (car frame))
	  (t (error "No frame at point")))))

(defun sldb-previous-frame-number ()
  (save-excursion
    (sldb-backward-frame)
    (sldb-frame-number-at-point)))

(defun sldb-show-source ()
  "Highlight the frame at point's expression in a source code buffer."
  (interactive)
  (sldb-delete-overlays)
  (let* ((number (sldb-frame-number-at-point)))
    (slime-eval-async
     `(swank:frame-source-location-for-emacs ,number)
     nil
     (lambda (source-location)
       (slime-show-source-location source-location)))))

(defun slime-show-source-location (source-location)
  (save-selected-window
    (slime-goto-source-location source-location)
    (sldb-highlight-sexp)
    (display-buffer (current-buffer) t)
    (save-excursion
      (beginning-of-line -4)
      (set-window-start (get-buffer-window (current-buffer) t) (point)))))


(defun sldb-toggle-details (&optional on)
  "Toggle display of details for the current frame.
The details include local variable bindings and CATCH-tags."
  (interactive)
  (sldb-frame-number-at-point)
  (let ((inhibit-read-only t))
    (if (or on (not (sldb-frame-details-visible-p)))
	(sldb-show-frame-details)
      (sldb-hide-frame-details))))

(defun sldb-frame-details-visible-p ()
  (and (get-text-property (point) 'frame)
       (get-text-property (point) 'details-visible-p)))

(defun sldb-show-frame-details ()
  (multiple-value-bind (start end) (sldb-frame-region)
    (save-excursion
      (goto-char start)
      (let* ((props (text-properties-at (point)))
	     (frame (plist-get props 'frame))
	     (frame-number (car frame))
	     (standard-output (current-buffer))
             (indent1 "      ")
             (indent2 "        "))
	(delete-region start end)
	(slime-propertize-region (plist-put props 'details-visible-p t)
	  (insert "  " 
                  (in-sldb-face frame-label (format "%d" frame-number)) ": "
                  (in-sldb-face detailed-frame-line (second frame)) "\n"
                  indent1 (in-sldb-face section "Locals:") "\n")
          (sldb-insert-locals frame-number indent2)
	  (when sldb-show-catch-tags
	    (let ((catchers (sldb-catch-tags frame-number)))
	      (cond ((null catchers)
		     (insert indent1
                             (in-sldb-face catch-tags "[No catch-tags]\n")))
		    (t
		     (insert indent1 "Catch-tags:\n")
		     (loop for (tag . location) in catchers
			   do (slime-insert-propertized  
			       '(catch-tag ,tag)
			       indent2 (in-sldb-face catch-tags 
                                                     (format "%S\n" tag))))))))

	  (unless sldb-enable-styled-backtrace (terpri))
	  (point)))))
  (apply #'sldb-maybe-recenter-region (sldb-frame-region)))

(defun sldb-frame-region ()
  (save-excursion
    (goto-char (next-single-property-change (point) 'frame nil (point-max)))
    (backward-char)
    (values (previous-single-property-change (point) 'frame)
	    (next-single-property-change (point) 'frame nil (point-max)))))

(defun sldb-maybe-recenter-region (start end)
  (sit-for 0 nil)
  (cond ((and (< (window-start) start)
	      (< end (window-end))))
	(t
	 (let ((lines (count-lines start end)))
	   (cond ((< lines (window-height))
		  (recenter (max (- (window-height) lines 4) 0)))
		 (t (recenter 1)))))))

(defun sldb-hide-frame-details ()
  (save-excursion
    (multiple-value-bind (start end) (sldb-frame-region)
      (goto-char start)
      (let* ((props (text-properties-at (point)))
	     (frame (plist-get props 'frame)))
	(delete-region start end)
	(slime-propertize-region (plist-put props 'details-visible-p nil)
          (sldb-insert-frame frame))))))


(defun sldb-eval-in-frame (string)
  (interactive (list (slime-read-from-minibuffer "Eval in frame: ")))
  (let* ((number (sldb-frame-number-at-point)))
    (slime-eval-async `(swank:eval-string-in-frame ,string ,number)
		      (slime-buffer-package)
		      (lambda (reply) (slime-message "==> %s" reply)))))

(defun sldb-pprint-eval-in-frame (string)
  (interactive (list (slime-read-from-minibuffer "Eval in frame: ")))
  (let* ((number (sldb-frame-number-at-point)))
    (slime-eval-async `(swank:pprint-eval-string-in-frame ,string ,number)
		      nil
		      (lambda (result)
			(slime-show-description result nil)))))

(defun sldb-inspect-in-frame (string)
  (interactive (list (slime-read-from-minibuffer 
                      "Inspect in frame (evaluated): " 
                      (slime-sexp-at-point))))
  (let ((number (sldb-frame-number-at-point)))
    (slime-eval-async `(swank:inspect-in-frame ,string ,number)
                      (slime-buffer-package)
                      'slime-open-inspector)))

(defun sldb-inspect-condition ()
  "Inspect the current debugger condition."
  (interactive)
  (slime-inspect "swank::*swank-debugger-condition*"))

(defun sldb-forward-frame ()
  (goto-char (next-single-char-property-change (point) 'frame)))

(defun sldb-backward-frame ()
  (goto-char (previous-single-char-property-change
	      (point) 'frame 
	      nil sldb-backtrace-start-marker)))

(defun sldb-down ()
  (interactive)
  (sldb-forward-frame))

(defun sldb-up ()
  (interactive)
  (sldb-backward-frame)
  (when (= (point) sldb-backtrace-start-marker)
    (recenter (1+ (count-lines (point-min) (point))))))

(defun sldb-sugar-move (move-fn)
  (let ((inhibit-read-only t))
    (when (sldb-frame-details-visible-p)
      (sldb-hide-frame-details))
    (funcall move-fn)
    (sldb-toggle-details t)
    (sldb-show-source)))
  
(defun sldb-details-up ()
  (interactive)
  (sldb-sugar-move 'sldb-up))

(defun sldb-details-down ()
  (interactive)
  (sldb-sugar-move 'sldb-down))

(defun sldb-frame-locals (frame)
  (slime-eval `(swank:frame-locals ,frame)))

(defun sldb-insert-locals (frame prefix)
  (dolist (l (sldb-frame-locals frame))
    (insert prefix (in-sldb-face local-name (plist-get l :name)))
    (let ((id (plist-get l :id)))
      (unless (zerop id) 
        (insert (in-sldb-face local-name (format "#%d" id)))))
    (insert " = " 
            (in-sldb-face local-value (plist-get l :value-string))
            "\n")))

(defun sldb-list-locals ()
  (interactive)
  (let ((frame (sldb-frame-number-at-point)))
    (slime-message "%s" (with-temp-buffer
                          (sldb-insert-locals frame "")
                          (buffer-string)))))

(defun sldb-catch-tags (frame)
  (slime-eval `(swank:frame-catch-tags ,frame)))

(defun sldb-list-catch-tags ()
  (interactive)
  (slime-message "%S" (sldb-catch-tags (sldb-frame-number-at-point))))


(defun sldb-quit ()
  (interactive)
  (slime-eval-async '(swank:throw-to-toplevel) nil (lambda (_))))

(defun sldb-continue ()
  (interactive)
  (slime-rex ()
      ('(swank::sldb-continue))
    ((:ok _) 
     (message "No restart named continue")
     (ding))
    ((:abort) )))

(defun sldb-abort ()
  (interactive)
  (slime-eval-async '(swank:sldb-abort) nil (lambda ())))

(defun sldb-invoke-restart (&optional number)
  (interactive)
  (let ((restart (or number (sldb-restart-at-point))))
    (slime-rex ()
        ((list 'swank:invoke-nth-restart-for-emacs sldb-level restart))
      ((:ok value) (message "Restart returned: %s" value))
      ((:abort)))))

(defun sldb-restart-at-point ()
  (or (get-text-property (point) 'restart-number)
      (error "No restart at point")))

(defun sldb-break-with-default-debugger ()
  (interactive)
  (slime-switch-to-output-buffer)
  (slime-eval-async 
   '(swank:sldb-break-with-default-debugger) nil 
   (lambda (_))))

(defun sldb-step ()
  (interactive)
  (let ((frame (sldb-frame-number-at-point)))
    (slime-eval-async `(swank:sldb-step ,frame) nil (lambda ()))))

(defun sldb-disassemble ()
  "Disassemble the code for the current frame."
  (interactive)
  (let ((frame (sldb-frame-number-at-point)))
    (slime-eval-async `(swank:sldb-disassemble ,frame) nil 
                      (lambda (result)
			(slime-show-description result nil)))))

(defun sldb-return-from-frame (string)
  "Reads an expression in the minibuffer and causes the function to
return that value, evaluated in the context of the frame."
  (interactive (list (slime-read-from-minibuffer "Return from frame: ")))
  (let* ((number (sldb-frame-number-at-point)))
    (slime-rex ()
        ((list 'swank:return-from-frame number string))
      ((:ok value) (message "%s" value))
      ((:abort)))))

(defun sldb-restart-frame ()
  "Causes the frame to restart execution with the same arguments as it
was called originally."
  (interactive)
  (let* ((number (sldb-frame-number-at-point)))
    (slime-rex ()
        ((list 'swank:restart-frame number))
      ((:ok value) (message "%s" value))
      ((:abort)))))


;;; Thread control panel

;; The "thread control panel" is a buffer showing all interesting Lisp
;; threads -- for now, this means threads that are waiting to be
;; debugged. Threads can be selected with RET to have Emacs debug
;; them.

(defvar slime-waiting-threads '()
  "List of threads waiting for attention from Emacs.
Each entry is (ID NAME SUMMARY-STRING).")

(defvar slime-popup-thread-control-panel t
  "*When non-nil, automatically display the thread control panel.
The buffer will be popped up any time it is modified.")

(defun slime-register-waiting-thread (id name summary)
  (unless (member* id slime-waiting-threads :test #'equal :key #'first)
    (setq slime-waiting-threads
          (append slime-waiting-threads (list (list id name summary)))))
  (slime-thread-control-panel (not slime-popup-thread-control-panel))
  (message "Thread awaiting goahead: %s" name))

(defun slime-thread-control-panel (&optional dont-show)
  (interactive)
  (with-current-buffer (get-buffer-create "*slime-threads*")
    (slime-thread-control-mode)
    (let ((inhibit-read-only t))
      (erase-buffer)
      (loop for (id name summary) in slime-waiting-threads
            do (slime-thread-insert id name summary))
      (goto-char (point-min))
      (unless dont-show (pop-to-buffer (current-buffer)))
      (setq buffer-read-only t))))

(defun slime-thread-insert (id name summary)
  (slime-propertize-region `(thread-id ,id)
    (slime-insert-propertized '(face bold) name "\n")
    (let ((summary-start (point)))
      (insert summary)
      (unless (bolp) (insert "\n"))
      (indent-rigidly summary-start (point) 2))))

(defun slime-thread-goahead ()
  (interactive)
  (let ((id (get-text-property (point) 'thread-id)))
    (unless id (error "No thread at point."))
    (slime-give-goahead id)
    (setq slime-waiting-threads
          (remove* id slime-waiting-threads :key #'car :test #'equal))
    (slime-thread-control-panel t)))


;;;;; Major mode

(define-derived-mode slime-thread-control-mode fundamental-mode
  "thread-control"
  "SLIME Thread Control Panel Mode.

\\{slime-thread-control-mode-map}"
  (when slime-truncate-lines
    (set (make-local-variable 'truncate-lines) t)))

(slime-define-keys slime-thread-control-mode-map
  ((kbd "RET") 'slime-thread-goahead)
  ("q"         'slime-thread-quit))

(defun slime-thread-quit ()
  (interactive)
  (kill-buffer (current-buffer)))


;;;;; Connection listing

(defun slime-short-state-name (&optional state)
  "Return a short symbol for STATEs name."
  (ecase (slime-state-name (or state (slime-current-state)))
    (slime-idle-state 'idle)
    (slime-evaluating-state 'eval)
    (slime-debugging-state 'debug)
    (slime-read-string-state 'read)))
                               
(defun slime-list-connections ()
  "Display a list of all connections."
  (interactive)
  (when (get-buffer "*SLIME connections*")
    (kill-buffer  "*SLIME connections*"))
  (slime-with-output-to-temp-buffer "*SLIME connections*"
    (let ((default (slime-connection)))
      (insert " Nr  State  Type                  Port                Pid\n"
              " --  -----  ----                  ----                ---\n")
      (dolist (p slime-net-processes)
        (let ((slime-dispatching-connection p))
          (insert
           (slime-with-connection-buffer (p)
             (format "%s%2d  %-5s  %-20s  %-17s  %-5s\n"
                     (if (eq default p) "*" " ")
                     (slime-connection-number)
                     (slime-short-state-name)
                     (slime-lisp-implementation-type)
                     (or (process-id p) (process-contact p))
                     (slime-pid)))))))))


;;; Inspector

(defvar slime-inspector-mark-stack '())

(defun slime-inspect (string)
  (interactive 
   (list (slime-read-from-minibuffer "Inspect value (evaluated): "
				     (slime-sexp-at-point))))
  (slime-eval-async `(swank:init-inspector ,string) (slime-buffer-package)
		    'slime-open-inspector))

(define-derived-mode slime-inspector-mode fundamental-mode "Slime-Inspector"
  (set-syntax-table lisp-mode-syntax-table)
  (slime-set-truncate-lines)
  (slime-mode t)
  (setq buffer-read-only t))

(defun slime-inspector-buffer ()
  (or (get-buffer "*Slime Inspector*")
      (with-current-buffer (get-buffer-create "*Slime Inspector*")
	(setq slime-inspector-mark-stack '())
	(slime-inspector-mode)
	(current-buffer))))

(defun slime-inspector-fontify (face string)
  (slime-add-face (intern (format "slime-inspector-%s-face" face)) string))

(defun slime-open-inspector (inspected-parts &optional point)
  (with-current-buffer (slime-inspector-buffer)
    (let ((inhibit-read-only t))
      (erase-buffer)
      (destructuring-bind (&key text type primitive-type parts) inspected-parts
        (macrolet ((fontify (face string)
                            `(slime-inspector-fontify ',face ,string)))
          (insert (fontify topline text))
          (while (eq (char-before) ?\n) (backward-delete-char 1))
          (insert "\n" 
                  "   [" (fontify label "type:") " " (fontify type type) "]\n"
                  "   " 
                  (fontify type primitive-type)
                  "\n" "\n"
                  (fontify label "Slots") ":\n")
        (save-excursion
          (loop for (label . value) in parts
                for i from 0
                do (slime-propertize-region `(slime-part-number ,i)
                     (insert (fontify label label) ": " 
                             (fontify value value) "\n"))))
        (pop-to-buffer (current-buffer))
        (when point (goto-char point))))
    t)))

(defun slime-inspector-object-at-point ()
  (or (get-text-property (point) 'slime-part-number)
      (error "No part at point")))

(defun slime-inspector-inspect-object-at-point (number)
  (interactive (list (slime-inspector-object-at-point)))
  (slime-eval-async `(swank:inspect-nth-part ,number) nil
		    'slime-open-inspector)
  (push (point) slime-inspector-mark-stack))

(defun slime-inspector-pop ()
  (interactive)
  (slime-eval-async 
   `(swank:inspector-pop) nil 
   (lambda (result)
     (cond (result
	    (slime-open-inspector result (pop slime-inspector-mark-stack)))
	   (t 
	    (message "No previous object")
	    (ding))))))

(defun slime-inspector-next ()
  (interactive)
  (let ((result (slime-eval `(swank:inspector-next) nil)))
    (cond (result 
	   (push (point) slime-inspector-mark-stack)
	   (slime-open-inspector result))
	  (t (message "No next object")
	     (ding)))))
  
(defun slime-inspector-quit ()
  (interactive)
  (slime-eval-async `(swank:quit-inspector) nil (lambda (_)))
  (kill-buffer (current-buffer)))

(defun slime-inspector-describe ()
  (interactive)
  (slime-eval-describe `(swank:describe-inspectee)))

(slime-define-keys slime-inspector-mode-map
  ([return] 'slime-inspector-inspect-object-at-point)
  ("\C-m"   'slime-inspector-inspect-object-at-point)
  ("l" 'slime-inspector-pop)
  ("n" 'slime-inspector-next)
  ("d" 'slime-inspector-describe)
  ("q" 'slime-inspector-quit))


;;; Buffer selector

(defvar slime-selector-methods nil
  "List of buffer-selection methods for the `slime-select' command.
Each element is a list (KEY DESCRIPTION FUNCTION).
DESCRIPTION is a one-line description of what the key selects.")

(defun slime-selector ()
  "Select a new buffer by type, indicated by a single character.
The user is prompted for a single character indicating the method by
which to choose a new buffer. The `?' character describes the
available methods.

See `def-slime-selector-method' for defining new methods."
  (interactive)
  (message "Select [%s]: " 
           (apply #'string (mapcar #'car slime-selector-methods)))
  (let* ((ch (save-window-excursion
               (select-window (minibuffer-window))
               (read-char)))
         (method (find ch slime-selector-methods :key #'car)))
    (cond ((null method)
           (message "No method for character: ?\\%c" ch)
           (ding)
           (sit-for 1)
           (slime-selector))
          (t
           (funcall (third method))))))

(defmacro def-slime-selector-method (key description &rest body)
  "Define a new `slime-select' buffer selection method.
KEY is the key the user will enter to choose this method.
DESCRIPTION is a one-line sentence describing how the method selects a
buffer.
BODY is a series of forms which must return the buffer to be selected."
  `(setq slime-selector-methods
         (sort* (cons (list ,key ,description
                            (lambda () (switch-to-buffer (progn ,@body))))
                      (remove* ,key slime-selector-methods :key #'car))
                #'< :key #'car)))


(def-slime-selector-method ?? "the Select help buffer."
  (ignore-errors (kill-buffer "*Select Help*"))
  (with-current-buffer (get-buffer-create "*Select Help*")
    (insert "Select Methods:\n\n")
    (loop for (key line function) in slime-selector-methods
          do (insert (format "%c:\t%s\n" key line)))
    (help-mode)
    (display-buffer (current-buffer) t)
    (shrink-window-if-larger-than-buffer 
     (get-buffer-window (current-buffer))))
  (slime-selector)
  (current-buffer))

(def-slime-selector-method ?r
  "the SLIME Read-Eval-Print-Loop."
  (slime-output-buffer))

(def-slime-selector-method ?s
  "the *slime-scratch* buffer."
  (slime-scratch-buffer))

(def-slime-selector-method ?i
  "the *inferior-lisp* buffer."
  "*inferior-lisp*")

(def-slime-selector-method ?v
  "the *slime-events* buffer."
  "*slime-events*")

(def-slime-selector-method ?l
  "the most recently visited lisp-mode buffer."
  (slime-recently-visited-buffer 'lisp-mode))

(def-slime-selector-method ?d
  "the *sldb* buffer for the current connection."
  (unless (get-sldb-buffer)
    (error "No debugger buffer"))
  (get-sldb-buffer))

(def-slime-selector-method ?e
  "the most recently visited emacs-lisp-mode buffer."
  (slime-recently-visited-buffer 'emacs-lisp-mode))

(defun slime-recently-visited-buffer (mode)
  "Return the most recently visited buffer whose major-mode is MODE.
Only considers buffers that are not already visible."
  (loop for buffer in (buffer-list)
        when (and (with-current-buffer buffer (eq major-mode mode))
                  (null (get-buffer-window buffer 'visible)))
        return buffer
        finally (error "Can't find unshown buffer in %S" mode)))


;;; Editing commands

(defvar *slime-comment-start-regexp*
  "\\(\\(^\\|[^\n\\\\]\\)\\([\\\\][\\\\]\\)*\\);+[ \t]*"
  "Regexp to match the start of a comment.")

(defun slime-beginning-of-comment ()
  "Move point to beginning of comment.
If point is inside a comment move to beginning of comment and return point.
Otherwise leave point unchanged and return NIL."
  (let ((boundary (point)))
    (beginning-of-line)
    (cond ((re-search-forward *slime-comment-start-regexp* boundary t)
           (point))
          (t (goto-char boundary) 
             nil))))

(defun slime-close-all-sexp (&optional region)
  "Balance parentheses of open s-expressions at point.
Insert enough right parentheses to balance unmatched left parentheses.
Delete extra left parentheses.  Reformat trailing parentheses 
Lisp-stylishly.

If REGION is true, operate on the region. Otherwise operate on
the top-level sexp before point."
  (interactive "P")
  (message "region = %S" region)
  (let ((sexp-level 0)
        point)
    (save-excursion
      (save-restriction
        (when region
          (narrow-to-region (region-beginning) (region-end))
          (goto-char (point-max)))
        ;; skip over closing parens, but not into comment
        (skip-chars-backward ") \t\n")
        (when (slime-beginning-of-comment)
          (forward-line)
          (skip-chars-forward " \t"))
        (setq point (point))
        ;; count sexps until either '(' or comment is found at first column
        (while (and (not (looking-at "^[(;]"))
                  (ignore-errors (backward-up-list 1) t))
          (incf sexp-level))))
    (when (> sexp-level 0)
      ;; insert correct number of right parens
      (goto-char point)
      (dotimes (i sexp-level) (insert ")"))
      ;; delete extra right parens
      (setq point (point))
      (skip-chars-forward " \t\n)")
      (skip-chars-backward " \t\n")
      (delete-region point (point)))))

;;; Test suite

(defvar slime-tests '()
  "Names of test functions.")

(defvar slime-test-debug-on-error nil
  "*When non-nil debug errors in test cases.")

(defvar slime-total-tests nil
  "Total number of tests executed during a test run.")

(defvar slime-failed-tests nil
  "Total number of failed tests during a test run.")

(defvar slime-test-buffer-name "*Tests*"
  "The name of the buffer used to display test results.")


;;;;; Execution engine

(defun slime-run-tests ()
  "Run the test suite.
The results are presented in an outline-mode buffer, with the tests
that succeeded initially folded away."
  (interactive)
  (slime-create-test-results-buffer)
  (unwind-protect
      (slime-execute-tests)
    (pop-to-buffer slime-test-buffer-name)
    (goto-char (point-min))
    (hide-body)
    ;; Expose failed tests
    (dolist (o (overlays-in (point-min) (point-max)))
      (when (overlay-get o 'slime-failed-test)
        (goto-char (overlay-start o))
        (show-subtree)))))

(defun slime-execute-tests ()
  "Execute each test case with each input.
Return the number of failed tests."
  (save-window-excursion
    (let ((slime-total-tests 0)
          (slime-failed-tests 0))
      (loop for (name function inputs) in slime-tests
            do (progn
                 (slime-test-heading 1 "%s" name)
                 (dolist (input inputs)
                   (incf slime-total-tests)
                   (slime-test-heading 2 "input: %s" input)
                   (if slime-test-debug-on-error
                       (let ((debug-on-error t)
                             (debug-on-quit t))
                         (apply function input))
                     (condition-case err
                         (apply function input)
                       (error
                        (when slime-test-debug-on-error
                          (debug (format "Error in test: %S" err)))
                        (incf slime-failed-tests)
                        (slime-print-check-error err)))))))
      (let ((summary (if (zerop slime-failed-tests)
                         (format "All %S tests completed successfully."
                                 slime-total-tests)
                       (format "Failed on %S of %S tests."
                               slime-failed-tests slime-total-tests))))
        (save-excursion
          (with-current-buffer slime-test-buffer-name
            (goto-char (point-min))
            (insert summary "\n\n")))
        (message "%s" summary)
        slime-failed-tests))))

(defun slime-batch-test (results-file)
  "Run the test suite in batch-mode.
Exits Emacs when finished. The exit code is the number of failed tests."
  (let ((slime-dont-prompt t)
        (slime-swank-port 4006)         ; different port than interactive use
        (slime-test-debug-on-error nil))
    (slime)
    ;; Block until we are up and running.
    (while (not (slime-connected-p))
      (accept-process-output nil 2))
    (slime-sync-to-top-level 5)
    (switch-to-buffer "*scratch*")
    (let ((failed-tests (slime-run-tests)))
      (with-current-buffer slime-test-buffer-name
        (slime-delete-hidden-outline-text)
        (goto-char (point-min))
        (insert "-*- outline -*-\n\n")
        (write-file results-file))
      (kill-emacs failed-tests))))


;;;;; Results buffer creation and output

(defun slime-create-test-results-buffer ()
  "Create and initialize the buffer for test suite results."
  (ignore-errors (kill-buffer slime-test-buffer-name))
  (with-current-buffer (get-buffer-create slime-test-buffer-name)
    (erase-buffer)
    (outline-mode)
    (set (make-local-variable 'outline-regexp) "\\*+")
    (slime-set-truncate-lines)))

(defun slime-delete-hidden-outline-text ()
  "Delete the hidden parts of an outline-mode buffer."
  (loop do (when (eq (get-char-property (point) 'invisible) 'outline)
             (delete-region (point)
                            (next-single-char-property-change (point)
                                                              'invisible)))
        until (eobp)
        do (goto-char (next-single-char-property-change (point) 'invisible))))

(defun slime-test-heading (level format &rest args)
  "Output a test suite heading.
LEVEL gives the depth of nesting: 1 for top-level, 2 for a subheading, etc."
  (with-current-buffer slime-test-buffer-name
    (goto-char (point-max))
    (insert (make-string level ?*)
            " "
            (apply 'format format args)
            "\n")))

(defun slime-test-failure (keyword string)
  "Output a failure message from the test suite.
KEYWORD names the type of failure and STRING describes the reason."
  (with-current-buffer slime-test-buffer-name
    (goto-char (point-max))
    (let ((start (point)))
      (insert keyword ": ")
      (let ((overlay (make-overlay start (point))))
        (overlay-put overlay 'slime-failed-test t)
        (overlay-put overlay 'face 'bold)))
    (insert string "\n")))

(defun slime-test-message (string)
  "Output a message from the test suite."
  (with-current-buffer slime-test-buffer-name
    (goto-char (point-max))
    (insert string "\n")))


;;;;; Macros for defining test cases

(defmacro def-slime-test (name args doc inputs &rest body)
  "Define a test case.
NAME is a symbol naming the test.
ARGS is a lambda-list.
DOC is a docstring.
INPUTS is a list of argument lists, each tested separately.
BODY is the test case. The body can use `slime-check' to test
conditions (assertions)."
  (let ((fname (intern (format "slime-test-%s" name))))
    `(progn
       (defun ,fname ,args
         ,doc
         (slime-sync)
         ,@body)
       (setq slime-tests (append (remove* ',name slime-tests :key 'car)
                                 (list (list ',name ',fname ,inputs)))))))

(defmacro slime-check (test-name &rest body)
  "Check a condition (assertion.)
TEST-NAME can be a symbol, a string, or a (FORMAT-STRING . ARGS) list.
BODY returns true if the check succeeds."
  (let ((check-name (gensym "check-name-")))
    `(let ((,check-name ,(typecase test-name
                           (symbol (symbol-name test-name))
                           (string test-name)
                           (cons `(format ,@test-name)))))
       (if (progn ,@body)
           (slime-print-check-ok ,check-name)
         (incf slime-failed-tests)
         (slime-print-check-failed ,check-name)
         (when slime-test-debug-on-error
           (debug (format "Check failed: %S" ,check-name)))))))

(defun slime-print-check-ok (test-name)
  (slime-test-message test-name))

(defun slime-print-check-failed (test-name)
  (slime-test-failure "FAILED" test-name))

(defun slime-print-check-error (reason)
  (slime-test-failure "ERROR" (format "%S" reason)))

(put 'def-slime-test 'lisp-indent-function 4)
(put 'slime-check 'lisp-indent-function 1)


;;;;; Test case definitions

;; Clear out old tests.
(setq slime-tests nil)

(defun slime-sync-state-stack (state-stack timeout)
  "Wait until the machine's stack is STATE-STACK or the timeout \
expires.\nThe timeout is given in seconds (a floating point number)."
  (let ((end (time-add (current-time) (seconds-to-time timeout))))
    (loop until (or (slime-test-state-stack state-stack)
                    (time-less-p end (current-time)))
          do (accept-process-output nil 0 100000))))

(defun slime-check-top-level (&optional test-name)
  (slime-check "At the top level (no debugging or pending RPCs)"
    (slime-at-top-level-p)))

(defun slime-at-top-level-p ()
  (and (null (get-sldb-buffer))
       (null slime-rex-continuations)))

(defun slime-wait-condition (name predicate timeout)
  (let ((end (time-add (current-time) (seconds-to-time timeout))))
    (while (not (funcall predicate))
      (cond ((time-less-p end (current-time))
             (error "Timeout waiting for condition: %S" name))
            (t
             (accept-process-output nil 0 100000))))))

(defun slime-sync-to-top-level (timeout)
  (slime-wait-condition "top-level" #'slime-at-top-level-p timeout))

(defun slime-check-sldb-level (expected)
  (let ((sldb-level (when-let (sldb (get-sldb-buffer))
                      (with-current-buffer sldb
                        sldb-level))))
    (slime-check ("SLDB level (%S) is %S" expected sldb-level)
      (equal expected sldb-level))))

(defun slime-test-expect (name expected actual &optional test)
  (when (stringp expected) (setq expected (substring-no-properties expected)))
  (when (stringp actual)   (setq actual (substring-no-properties actual)))
  (slime-check ("%s:\nexpected: [%S]\n  actual: [%S]" name expected actual)
    (funcall (or test #'equal) expected actual)))

(defun sldb-level ()
  (when-let (sldb (get-sldb-buffer))
    (with-current-buffer sldb
      sldb-level)))

(def-slime-test find-definition
    (name buffer-package)
    "Find the definition of a function or macro in swank.lisp."
    '((read-from-emacs "SWANK")
      (swank::read-from-emacs "CL-USER")
      (swank:start-server "CL-USER"))
  (switch-to-buffer "*scratch*")        ; not buffer of definition
  (let ((orig-buffer (current-buffer))
        (orig-pos (point))
        (enable-local-variables nil)    ; don't get stuck on -*- eval: -*-
        (slime-buffer-package buffer-package))
    (slime-edit-fdefinition (symbol-name name))
    ;; Postconditions
    (slime-check ("Definition of `%S' is in swank.lisp." name)
      (string= (file-name-nondirectory (buffer-file-name))
               "swank.lisp"))
    (slime-check "Definition now at point."
      (looking-at (format "(\\(defun\\|defmacro\\)\\s *%s\\s "
                          (slime-cl-symbol-name name))))
    (slime-pop-find-definition-stack)
    (slime-check "Returning from definition restores original buffer/position."
      (and (eq orig-buffer (current-buffer))
           (= orig-pos (point))))))

(def-slime-test complete-symbol
    (prefix expected-completions)
    "Find the completions of a symbol-name prefix."
    '(("cl:compile" (("cl:compile" "cl:compile-file" "cl:compile-file-pathname"
                      "cl:compiled-function" "cl:compiled-function-p" "cl:compiler-macro"
                      "cl:compiler-macro-function")
                     "cl:compile"))
      ("cl:foobar" (nil ""))
      ("cl::compile-file" (("cl::compile-file" "cl::compile-file-pathname")
                           "cl::compile-file"))
      ("cl:m-v-l" (("cl:multiple-value-list" "cl:multiple-values-limit")
                   "cl:multiple-value-li")))
  (let ((completions (slime-completions prefix)))
    (slime-check "Completion set is as expected."
      (equal expected-completions completions))))

(def-slime-test arglist
    (function-name expected-arglist)
    "Lookup the argument list for FUNCTION-NAME.
Confirm that EXPECTED-ARGLIST is displayed."
    '(("swank:start-server"
       "(swank:start-server port-file)")
      ("swank::compound-prefix-match"
       "(swank::compound-prefix-match prefix target)")
      ("swank::create-socket"
       "(swank::create-socket port)")
      ("swank::emacs-connected"
       "(swank::emacs-connected)")
      ("swank::compile-string-for-emacs"
       "(swank::compile-string-for-emacs string &key buffer position)")
      ("swank::connection.socket-io"
       "(swank::connection.socket-io structure)")
      )
;;    Different arglists found in the wild.
;;      ("cl:class-name"
;;       "(cl:class-name structure)"))
  (let ((arglist (slime-get-arglist function-name))) ;
    (slime-test-expect "Argument list is as expected"
                       expected-arglist arglist)))

(def-slime-test compile-defun 
    (program subform)
    "Compile PROGRAM containing errors.
Confirm that SUBFORM is correctly located."
    '(("(defun cl-user::foo () (cl-user::bar))" (cl-user::bar))
      ("(defun cl-user::foo () 
          #\\space
          ;;Sdf              
          (cl-user::bar))"
       (cl-user::bar))
      ("(defun cl-user::foo () 
             #+(or)skipped
             #| #||#
                #||# |#
             (cl-user::bar))"
       (cl-user::bar))
      ("(defun cl-user::foo () 
           (list `(1 ,(random 10) 2 ,@(random 10) 3 ,(cl-user::bar))))"
       (cl-user::bar))
      )
  (with-temp-buffer 
    (lisp-mode)
    (insert program)
    (slime-compile-defun)
    (slime-sync)
    (goto-char (point-max))
    (slime-previous-note)
    (slime-check error-location-correct
      (equal (read (current-buffer))
             subform))))

(def-slime-test async-eval-debugging (depth)
  "Test recursive debugging of asynchronous evaluation requests."
  '((1) (2) (3))
  (lexical-let ((depth depth)
                (debug-hook-max-depth 0))
    (let ((debug-hook
           (lambda ()
             (when (> sldb-level debug-hook-max-depth)
               (setq debug-hook-max-depth sldb-level)
               (if (= sldb-level depth)
                   ;; We're at maximum recursion - time to unwind
                   (sldb-quit)
                 ;; Going down - enter another recursive debug
                 ;; Recursively debug.
                 (slime-eval-async 'no-such-variable nil (lambda (_) nil)))))))
      (let ((sldb-hook (cons debug-hook sldb-hook)))
        (slime-eval-async 'no-such-variable nil (lambda (_) nil))
        (slime-sync-to-top-level 5)
        (slime-check-top-level)
        (slime-check ("Maximum depth reached (%S) is %S."
                      debug-hook-max-depth depth)
          (= debug-hook-max-depth depth))))))

(def-slime-test loop-interrupt-quit
    ()
    "Test interrupting a loop."
    '(())
  (slime-check-top-level)
  (slime-eval-async '(cl:loop) "CL-USER" (lambda (_) ))
  (let ((sldb-hook
         (lambda ()
           (slime-check "First interrupt."
             (when-let (sldb (get-sldb-buffer))
               (with-current-buffer sldb
                 (equal sldb-level 1))))
           (sldb-quit))))
    (accept-process-output nil 1)
    (slime-check "In eval state."
      (not (null slime-rex-continuations)))
    (slime-interrupt)
    (slime-sync-to-top-level 5)
    (slime-check-top-level)))

(defun slime-sldb-level= (level)
  (when-let (sldb (get-sldb-buffer))
    (with-current-buffer sldb
      (equal sldb-level level))))

(def-slime-test loop-interrupt-continue-interrupt-quit
    ()
    "Test interrupting a previously interrupted but continued loop."
    '(())
  (slime-check-top-level)
  (slime-eval-async '(cl:loop) "CL-USER" (lambda (_) ))
  (slime-wait-condition "running" #'slime-busy-p 5)
  (slime-interrupt)
  (slime-wait-condition "First interrupt" (lambda () (slime-sldb-level= 1))
                        5)
  (with-current-buffer (get-sldb-buffer)
    (sldb-continue))
  (slime-wait-condition "running" (lambda () (and (slime-busy-p)
                                                   (not (get-sldb-buffer))))
                        5)
  (slime-interrupt)
  (slime-wait-condition "Second interrupt" (lambda () (slime-sldb-level= 1))
                        5)
  (with-current-buffer (get-sldb-buffer)
    (sldb-quit))
  (slime-sync-to-top-level 5)
  (slime-check-top-level))
 
(def-slime-test interactive-eval 
    ()
    "Test interactive eval and continuing from the debugger."
    '(())
  (slime-check-top-level)
  (lexical-let ((done nil))
    (let ((sldb-hook (lambda () (sldb-continue) (setq done t))))
      (slime-interactive-eval 
       "(progn(cerror \"foo\" \"restart\")(cerror \"bar\" \"restart\")(+ 1 2))")
      (while (not done) (accept-process-output))
      (slime-sync-to-top-level 5)
      (slime-check-top-level)
      (let ((message (current-message)))
        (slime-check "Minibuffer contains: \"=> 3\""
          (equal "=> 3" message))))))

(def-slime-test interrupt-bubbling-idiot 
    ()
    "Test interrupting a loop that sends a lot of output to Emacs."
    '(())
  (slime-check-top-level)
  (slime-eval-async '(cl:loop :for i :from 0 :do (cl:progn (cl:print i) 
                                                           (cl:force-output)))
                    "CL-USER" (lambda (_) ))
  (accept-process-output nil 1)
  (slime-wait-condition "running" #'slime-busy-p 5)
  (slime-interrupt)
  (slime-wait-condition "Debugger visible" 
                        (lambda () 
                          (and (slime-sldb-level= 1)
                               (get-buffer-window (get-sldb-buffer))))
                        5)
  (with-current-buffer (get-sldb-buffer)
    (sldb-quit))
  (slime-sync-to-top-level 5))

(def-slime-test package-updating
    (package-name nicknames)
    "Test if slime-lisp-package is updated."
    '(("COMMON-LISP" ("CL"))
      ("KEYWORD" ("" "KEYWORD"))
      ("COMMON-LISP-USER" ("CL-USER" "USER")))
  (with-current-buffer (slime-output-buffer)
    (let ((p (slime-eval 
              `(swank:listener-eval 
                ,(format 
                  "(cl:setq cl:*package* (cl:find-package %S))
                   (cl:package-name cl:*package*)" package-name))
              (slime-lisp-package))))
      (slime-check ("In %s package." package-name)
        (equal (format "\"%s\"" package-name) p))
      (slime-check ("slime-lisp-package is in %S." nicknames)
        (member (slime-lisp-package) nicknames)))))

(def-slime-test repl-test
    (input result-contents)
    "Test simple commands in the minibuffer."
    '(("(+ 1 2)" "SWANK> (+ 1 2)
3
SWANK> ")
      ("(princ 10)" "SWANK> (princ 10)
10
10
SWANK> "
      )
      ("(princ 10)(princ 20)" "SWANK> (princ 10)(princ 20)
1020
20
SWANK> "
      )
      ("(dotimes (i 10 77) (princ i) (terpri))" 
       "SWANK> (dotimes (i 10 77) (princ i) (terpri))
0
1
2
3
4
5
6
7
8
9
77
SWANK> "
      )
      )
  (with-current-buffer (slime-output-buffer)
    (setf (slime-lisp-package) "SWANK"))
  (kill-buffer (slime-output-buffer))
  (with-current-buffer (slime-output-buffer)
    (insert input)
    (slime-test-expect "Buffer contains input" 
                       (concat "SWANK> " input)
                       (buffer-string))
    (call-interactively 'slime-repl-return)
    (slime-sync-to-top-level 5)
    (slime-test-expect "Buffer contains result" 
                       result-contents (buffer-string))))

(def-slime-test repl-read
    (prompt input result-contents)
    "Test simple commands in the minibuffer."
    '(("(read-line)" "foo" "SWANK> (values (read-line))
foo
\"foo\"
SWANK> ")
      ("(read-char)" "1" "SWANK> (values (read-char))
1
#\\1
SWANK> ")
      ("(read)" "(+ 2 3
4)" "SWANK> (values (read))
\(+ 2 3
4)
\(+ 2 3 4)
SWANK> ")
      )
  (with-current-buffer (slime-output-buffer)
    (setf (slime-lisp-package) "SWANK"))
  (kill-buffer (slime-output-buffer))
  (with-current-buffer (slime-output-buffer)
    (insert (format "(values %s)" prompt))
    (call-interactively 'slime-repl-return)
    (slime-wait-condition "reading" #'slime-reading-p 5)
    (insert input)
    (call-interactively 'slime-repl-return)
    (slime-sync-to-top-level 5)
    (slime-check "Buffer contains result"
      (equal result-contents (buffer-string)))))

(def-slime-test interactive-eval-output
    (input result-contents visiblep)
    "Test simple commands in the minibuffer."
    '(("(+ 1 2)" ";;;; (+ 1 2) ...
SWANK> " nil)
      ("(princ 10)" ";;;; (princ 10) ...
10
SWANK> " t))
  (with-current-buffer (slime-output-buffer)
    (setf (slime-lisp-package) "SWANK"))
  (kill-buffer (slime-output-buffer))
  (with-current-buffer (slime-output-buffer)
    (slime-interactive-eval input) 
    (slime-sync-to-top-level 5)
    (slime-test-expect "Buffer contains result" 
                       result-contents (buffer-string))
    (slime-test-expect "Buffer visible?" 
                       visiblep
                       (not (not (get-buffer-window (current-buffer)))))))


;;; Portability library

(when (featurep 'xemacs)
  (require 'overlay)
  (defun next-single-char-property-change (&rest args)
    (or (apply 'next-single-property-change args)
        (point-max)))
  (defun previous-single-char-property-change (&rest args)
    (or (apply 'previous-single-property-change args)
        (point-min)))
  (unless (fboundp 'string-make-unibyte)
    (defalias 'string-make-unibyte #'identity))
  )

(eval-when (compile eval)
  (defmacro defun-if-undefined (name &rest rest)
    `(unless (fboundp ',name)
       (defun ,name ,@rest))))

(defun-if-undefined next-single-char-property-change
  (position prop &optional object limit)
  (let ((limit (typecase limit
		 (null nil)
		 (marker (marker-position limit))
		 (t limit))))
    (if (stringp object)
	(or (next-single-property-change position prop object limit)
	    limit 
	    (length object))
      (with-current-buffer (or object (current-buffer))
	(let ((initial-value (get-char-property position prop object))
	      (limit (or limit (point-max))))
	  (loop for pos = position then (next-char-property-change pos limit)
		if (>= pos limit) return limit
		if (not (eq initial-value 
			    (get-char-property pos prop object))) 
		return pos))))))

(defun-if-undefined previous-single-char-property-change 
  (position prop &optional object limit)
  (let ((limit (typecase limit
		 (null nil)
		 (marker (marker-position limit))
		 (t limit))))
    (if (stringp object)
	(or (previous-single-property-change position prop object limit)
	    limit 
	    (length object))
      (with-current-buffer (or object (current-buffer))
	(let ((limit (or limit (point-min))))
	  (if (<= position limit)
	      limit
            (let ((initial-value (get-char-property (1- position)
                                                    prop object)))
              (loop for pos = position then 
                    (previous-char-property-change pos limit)
                    if (<= pos limit) return limit
                    if (not (eq initial-value 
                                (get-char-property (1- pos) prop object))) 
                    return pos))))))))

(defun-if-undefined substring-no-properties (string &optional start end)
  (let* ((start (or start 0))
	 (end (or end (length string)))
	 (string (substring string start end)))
    (set-text-properties start end nil string)
    string))

(defun-if-undefined set-window-text-height (window height)
  (let ((delta (- height (window-text-height window))))
    (unless (zerop delta)
      (let ((window-min-height 1))
	(if (and window (not (eq window (selected-window))))
	    (save-selected-window
	      (select-window window)
	      (enlarge-window delta))
	  (enlarge-window delta))))))

(defun-if-undefined window-text-height (&optional window)
  (1- (window-height window)))

(defun-if-undefined subst-char-in-string (fromchar tochar string 
						   &optional inplace)
  "Replace FROMCHAR with TOCHAR in STRING each time it occurs.
Unless optional argument INPLACE is non-nil, return a new string."
  (let ((i (length string))
	(newstr (if inplace string (copy-sequence string))))
    (while (> i 0)
      (setq i (1- i))
      (if (eq (aref newstr i) fromchar)
	  (aset newstr i tochar)))
    newstr))

(defun-if-undefined count-screen-lines 
  (&optional beg end count-final-newline window)
  (unless beg
    (setq beg (point-min)))
  (unless end
    (setq end (point-max)))
  (if (= beg end)
      0
    (save-excursion
      (save-restriction
        (widen)
        (narrow-to-region (min beg end)
                          (if (and (not count-final-newline)
                                   (= ?\n (char-before (max beg end))))
                              (1- (max beg end))
                            (max beg end)))
        (goto-char (point-min))
        ;; XXX make this xemacs compatible
        (1+ (vertical-motion (buffer-size) window))))))

(defun-if-undefined seconds-to-time (seconds)
  "Convert SECONDS (a floating point number) to a time value."
  (list (floor seconds 65536)
	(floor (mod seconds 65536))
	(floor (* (- seconds (ffloor seconds)) 1000000))))

(defun-if-undefined time-less-p (t1 t2)
  "Say whether time value T1 is less than time value T2."
  (or (< (car t1) (car t2))
      (and (= (car t1) (car t2))
	   (< (nth 1 t1) (nth 1 t2)))))

(defun-if-undefined time-add (t1 t2)
  "Add two time values.  One should represent a time difference."
  (let ((high (car t1))
	(low (if (consp (cdr t1)) (nth 1 t1) (cdr t1)))
	(micro (if (numberp (car-safe (cdr-safe (cdr t1))))
		   (nth 2 t1)
		 0))
	(high2 (car t2))
	(low2 (if (consp (cdr t2)) (nth 1 t2) (cdr t2)))
	(micro2 (if (numberp (car-safe (cdr-safe (cdr t2))))
		    (nth 2 t2)
		  0)))
    ;; Add
    (setq micro (+ micro micro2))
    (setq low (+ low low2))
    (setq high (+ high high2))

    ;; Normalize
    ;; `/' rounds towards zero while `mod' returns a positive number,
    ;; so we can't rely on (= a (+ (* 100 (/ a 100)) (mod a 100))).
    (setq low (+ low (/ micro 1000000) (if (< micro 0) -1 0)))
    (setq micro (mod micro 1000000))
    (setq high (+ high (/ low 65536) (if (< low 0) -1 0)))
    (setq low (logand low 65535))

    (list high low micro)))

(defun-if-undefined line-beginning-position (&optional n)
  (save-excursion
    (forward-line n)
    (beginning-of-line)
    (point)))

(unless (boundp 'temporary-file-directory)
  (defvar temporary-file-directory
    (file-name-as-directory
     (cond ((memq system-type '(ms-dos windows-nt))
            (or (getenv "TEMP") (getenv "TMPDIR") (getenv "TMP") "c:/temp"))
           ((memq system-type '(vax-vms axp-vms))
            (or (getenv "TMPDIR") (getenv "TMP") 
                (getenv "TEMP") "SYS$SCRATCH:"))
           (t
            (or (getenv "TMPDIR") (getenv "TMP") (getenv "TEMP") "/tmp"))))
    "The directory for writing temporary files."))

(defun emacs-20-p ()
  (and (not (featurep 'xemacs))
       (= emacs-major-version 20)))

(when (featurep 'xemacs)
  (add-hook 'sldb-hook 'sldb-xemacs-emulate-point-entered-hook))

(defun sldb-xemacs-emulate-point-entered-hook ()
  (add-hook (make-local-variable 'post-command-hook)
            'sldb-xemacs-post-command-hook))

(defun sldb-xemacs-post-command-hook ()
  (when (get-text-property (point) 'point-entered)
    (funcall (get-text-property (point) 'point-entered))))


;;; Finishing up

(mapc #'byte-compile
      '(slime-handle-oob 
        slime-log-event
        slime-events-buffer
        slime-output-string 
        slime-output-buffer
        slime-output-filter
        slime-with-output-end-mark
        ;; Compilation warns due to runtime call to a `cl' function. Annoying.
        slime-process-available-input 
        slime-dispatch-event 
        slime-net-filter 
        slime-net-have-input-p
        slime-net-read3
        slime-net-read
        slime-print-apropos
        slime-insert-propertized))

(run-hooks 'slime-load-hook)

(provide 'slime)

;;; slime.el ends here<|MERGE_RESOLUTION|>--- conflicted
+++ resolved
@@ -588,17 +588,6 @@
 
 (add-hook 'slime-mode-hook 'slime-setup-command-hooks)
 (add-hook 'slime-mode-hook 'slime-buffer-package)
-<<<<<<< HEAD
-=======
-;; (add-hook 'inferior-lisp-mode-hook 
-;;           (lambda ()
-;;             (add-to-list
-;;              (make-local-variable 'comint-output-filter-functions)
-;;              (lambda (string)
-;;                (unless (get-buffer-window (current-buffer) t)
-;;                  (display-buffer (current-buffer) t))
-;;                (comint-postoutput-scroll-to-bottom string)))))
->>>>>>> a2debb3c
 
  
