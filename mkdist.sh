#!/bin/sh

# This code has been placed in the Public Domain.  All warranties
# are disclaimed.

version="1.2"
dist="slime-$version"

if [ -d $dist ]; then rm -rf $dist; fi

<<<<<<< HEAD
mkdir -p $dist/contrib
cp NEWS README HACKING PROBLEMS ChangeLog *.el *.lisp $dist/
cp -r contrib/* $dist/contrib
=======
mkdir $dist
cp NEWS README.md HACKING PROBLEMS ChangeLog *.el *.lisp $dist/
>>>>>>> 0825701f

mkdir $dist/doc
cp doc/Makefile doc/slime.texi doc/texinfo-tabulate.awk $dist/doc

tar czf $dist.tar.gz $dist<|MERGE_RESOLUTION|>--- conflicted
+++ resolved
@@ -1,23 +1,18 @@
-#!/bin/sh
-
-# This code has been placed in the Public Domain.  All warranties
-# are disclaimed.
-
-version="1.2"
-dist="slime-$version"
-
-if [ -d $dist ]; then rm -rf $dist; fi
-
-<<<<<<< HEAD
-mkdir -p $dist/contrib
-cp NEWS README HACKING PROBLEMS ChangeLog *.el *.lisp $dist/
-cp -r contrib/* $dist/contrib
-=======
-mkdir $dist
-cp NEWS README.md HACKING PROBLEMS ChangeLog *.el *.lisp $dist/
->>>>>>> 0825701f
-
-mkdir $dist/doc
-cp doc/Makefile doc/slime.texi doc/texinfo-tabulate.awk $dist/doc
-
-tar czf $dist.tar.gz $dist+#!/bin/sh
+
+# This code has been placed in the Public Domain.  All warranties
+# are disclaimed.
+
+version="1.2"
+dist="slime-$version"
+
+if [ -d $dist ]; then rm -rf $dist; fi
+
+mkdir -p $dist/contrib
+cp NEWS README.md HACKING PROBLEMS ChangeLog *.el *.lisp $dist/
+cp -r contrib/* $dist/contrib
+
+mkdir $dist/doc
+cp doc/Makefile doc/slime.texi doc/texinfo-tabulate.awk $dist/doc
+
+tar czf $dist.tar.gz $dist